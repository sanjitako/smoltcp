use core::cmp::min;
#[cfg(feature = "async")]
use core::task::Waker;

#[cfg(feature = "async")]
use crate::socket::WakerRegistration;
use crate::socket::{Context, PollAt, Socket, SocketHandle, SocketMeta};
use crate::storage::{PacketBuffer, PacketMetadata};
use crate::wire::{IpEndpoint, IpProtocol, IpRepr, UdpRepr};
use crate::{Error, Result};

/// A UDP packet metadata.
pub type UdpPacketMetadata = PacketMetadata<IpEndpoint>;

/// A UDP packet ring buffer.
pub type UdpSocketBuffer<'a> = PacketBuffer<'a, IpEndpoint>;

/// A User Datagram Protocol socket.
///
/// A UDP socket is bound to a specific endpoint, and owns transmit and receive
/// packet buffers.
#[derive(Debug)]
pub struct UdpSocket<'a> {
    pub(crate) meta: SocketMeta,
    endpoint: IpEndpoint,
    rx_buffer: UdpSocketBuffer<'a>,
    tx_buffer: UdpSocketBuffer<'a>,
    /// The time-to-live (IPv4) or hop limit (IPv6) value used in outgoing packets.
    hop_limit: Option<u8>,
    #[cfg(feature = "async")]
    rx_waker: WakerRegistration,
    #[cfg(feature = "async")]
    tx_waker: WakerRegistration,
}

impl<'a> UdpSocket<'a> {
    /// Create an UDP socket with the given buffers.
    pub fn new(rx_buffer: UdpSocketBuffer<'a>, tx_buffer: UdpSocketBuffer<'a>) -> UdpSocket<'a> {
        UdpSocket {
            meta: SocketMeta::default(),
            endpoint: IpEndpoint::default(),
            rx_buffer: rx_buffer,
            tx_buffer: tx_buffer,
            hop_limit: None,
            #[cfg(feature = "async")]
            rx_waker: WakerRegistration::new(),
            #[cfg(feature = "async")]
            tx_waker: WakerRegistration::new(),
        }
    }

    /// Register a waker for receive operations.
    ///
    /// The waker is woken on state changes that might affect the return value
    /// of `recv` method calls, such as receiving data, or the socket closing.
    ///
    /// Notes:
    ///
    /// - Only one waker can be registered at a time. If another waker was previously registered,
    ///   it is overwritten and will no longer be woken.
    /// - The Waker is woken only once. Once woken, you must register it again to receive more wakes.
    /// - "Spurious wakes" are allowed: a wake doesn't guarantee the result of `recv` has
    ///   necessarily changed.
    #[cfg(feature = "async")]
    pub fn register_recv_waker(&mut self, waker: &Waker) {
        self.rx_waker.register(waker)
    }

    /// Register a waker for send operations.
    ///
    /// The waker is woken on state changes that might affect the return value
    /// of `send` method calls, such as space becoming available in the transmit
    /// buffer, or the socket closing.
    ///
    /// Notes:
    ///
    /// - Only one waker can be registered at a time. If another waker was previously registered,
    ///   it is overwritten and will no longer be woken.
    /// - The Waker is woken only once. Once woken, you must register it again to receive more wakes.
    /// - "Spurious wakes" are allowed: a wake doesn't guarantee the result of `send` has
    ///   necessarily changed.
    #[cfg(feature = "async")]
    pub fn register_send_waker(&mut self, waker: &Waker) {
        self.tx_waker.register(waker)
    }

    /// Return the socket handle.
    #[inline]
    pub fn handle(&self) -> SocketHandle {
        self.meta.handle
    }

    /// Return the bound endpoint.
    #[inline]
    pub fn endpoint(&self) -> IpEndpoint {
        self.endpoint
    }

    /// Return the time-to-live (IPv4) or hop limit (IPv6) value used in outgoing packets.
    ///
    /// See also the [set_hop_limit](#method.set_hop_limit) method
    pub fn hop_limit(&self) -> Option<u8> {
        self.hop_limit
    }

    /// Set the time-to-live (IPv4) or hop limit (IPv6) value used in outgoing packets.
    ///
    /// A socket without an explicitly set hop limit value uses the default [IANA recommended]
    /// value (64).
    ///
    /// # Panics
    ///
    /// This function panics if a hop limit value of 0 is given. See [RFC 1122 § 3.2.1.7].
    ///
    /// [IANA recommended]: https://www.iana.org/assignments/ip-parameters/ip-parameters.xhtml
    /// [RFC 1122 § 3.2.1.7]: https://tools.ietf.org/html/rfc1122#section-3.2.1.7
    pub fn set_hop_limit(&mut self, hop_limit: Option<u8>) {
        // A host MUST NOT send a datagram with a hop limit value of 0
        if let Some(0) = hop_limit {
            panic!("the time-to-live value of a packet must not be zero")
        }

        self.hop_limit = hop_limit
    }

    /// Bind the socket to the given endpoint.
    ///
    /// This function returns `Err(Error::Illegal)` if the socket was open
    /// (see [is_open](#method.is_open)), and `Err(Error::Unaddressable)`
    /// if the port in the given endpoint is zero.
    pub fn bind<T: Into<IpEndpoint>>(&mut self, endpoint: T) -> Result<()> {
        let endpoint = endpoint.into();
        if endpoint.port == 0 {
            return Err(Error::Unaddressable);
        }

        if self.is_open() {
            return Err(Error::Illegal);
        }

        self.endpoint = endpoint;

        #[cfg(feature = "async")]
        {
            self.rx_waker.wake();
            self.tx_waker.wake();
        }

        Ok(())
    }

    /// Close the socket.
    pub fn close(&mut self) {
        // Clear the bound endpoint of the socket.
        self.endpoint = IpEndpoint::default();

        // Reset the RX and TX buffers of the socket.
        self.tx_buffer.reset();
        self.rx_buffer.reset();

        #[cfg(feature = "async")]
        {
            self.rx_waker.wake();
            self.tx_waker.wake();
        }
    }

    /// Check whether the socket is open.
    #[inline]
    pub fn is_open(&self) -> bool {
        self.endpoint.port != 0
    }

    /// Check whether the transmit buffer is full.
    #[inline]
    pub fn can_send(&self) -> bool {
        !self.tx_buffer.is_full()
    }

    /// Check whether the receive buffer is not empty.
    #[inline]
    pub fn can_recv(&self) -> bool {
        !self.rx_buffer.is_empty()
    }

    /// Return the maximum number packets the socket can receive.
    #[inline]
    pub fn packet_recv_capacity(&self) -> usize {
        self.rx_buffer.packet_capacity()
    }

    /// Return the maximum number packets the socket can transmit.
    #[inline]
    pub fn packet_send_capacity(&self) -> usize {
        self.tx_buffer.packet_capacity()
    }

    /// Return the maximum number of bytes inside the recv buffer.
    #[inline]
    pub fn payload_recv_capacity(&self) -> usize {
        self.rx_buffer.payload_capacity()
    }

    /// Return the maximum number of bytes inside the transmit buffer.
    #[inline]
    pub fn payload_send_capacity(&self) -> usize {
        self.tx_buffer.payload_capacity()
    }

    /// Enqueue a packet to be sent to a given remote endpoint, and return a pointer
    /// to its payload.
    ///
    /// This function returns `Err(Error::Exhausted)` if the transmit buffer is full,
    /// `Err(Error::Unaddressable)` if local or remote port, or remote address are unspecified,
    /// and `Err(Error::Truncated)` if there is not enough transmit buffer capacity
    /// to ever send this packet.
    pub fn send(&mut self, size: usize, endpoint: IpEndpoint) -> Result<&mut [u8]> {
        if self.endpoint.port == 0 {
            return Err(Error::Unaddressable);
        }
        if !endpoint.is_specified() {
            return Err(Error::Unaddressable);
        }

        let payload_buf = self.tx_buffer.enqueue(size, endpoint)?;

        net_trace!(
            "{}:{}:{}: buffer to send {} octets",
            self.meta.handle,
            self.endpoint,
            endpoint,
            size
        );
        Ok(payload_buf)
    }

    /// Enqueue a packet to be sent to a given remote endpoint, and fill it from a slice.
    ///
    /// See also [send](#method.send).
    pub fn send_slice(&mut self, data: &[u8], endpoint: IpEndpoint) -> Result<()> {
        self.send(data.len(), endpoint)?.copy_from_slice(data);
        Ok(())
    }

    /// Dequeue a packet received from a remote endpoint, and return the endpoint as well
    /// as a pointer to the payload.
    ///
    /// This function returns `Err(Error::Exhausted)` if the receive buffer is empty.
    pub fn recv(&mut self) -> Result<(&[u8], IpEndpoint)> {
        let (endpoint, payload_buf) = self.rx_buffer.dequeue()?;

        net_trace!(
            "{}:{}:{}: receive {} buffered octets",
            self.meta.handle,
            self.endpoint,
            endpoint,
            payload_buf.len()
        );
        Ok((payload_buf, endpoint))
    }

    /// Dequeue a packet received from a remote endpoint, copy the payload into the given slice,
    /// and return the amount of octets copied as well as the endpoint.
    ///
    /// See also [recv](#method.recv).
    pub fn recv_slice(&mut self, data: &mut [u8]) -> Result<(usize, IpEndpoint)> {
        let (buffer, endpoint) = self.recv()?;
        let length = min(data.len(), buffer.len());
        data[..length].copy_from_slice(&buffer[..length]);
        Ok((length, endpoint))
    }

    /// Peek at a packet received from a remote endpoint, and return the endpoint as well
    /// as a pointer to the payload without removing the packet from the receive buffer.
    /// This function otherwise behaves identically to [recv](#method.recv).
    ///
    /// It returns `Err(Error::Exhausted)` if the receive buffer is empty.
    pub fn peek(&mut self) -> Result<(&[u8], &IpEndpoint)> {
        let handle = self.meta.handle;
        let endpoint = self.endpoint;
        self.rx_buffer.peek().map(|(remote_endpoint, payload_buf)| {
            net_trace!(
                "{}:{}:{}: peek {} buffered octets",
                handle,
                endpoint,
                remote_endpoint,
                payload_buf.len()
            );
            (payload_buf, remote_endpoint)
        })
    }

    /// Peek at a packet received from a remote endpoint, copy the payload into the given slice,
    /// and return the amount of octets copied as well as the endpoint without removing the
    /// packet from the receive buffer.
    /// This function otherwise behaves identically to [recv_slice](#method.recv_slice).
    ///
    /// See also [peek](#method.peek).
    pub fn peek_slice(&mut self, data: &mut [u8]) -> Result<(usize, &IpEndpoint)> {
        let (buffer, endpoint) = self.peek()?;
        let length = min(data.len(), buffer.len());
        data[..length].copy_from_slice(&buffer[..length]);
        Ok((length, endpoint))
    }

    pub(crate) fn accepts(&self, ip_repr: &IpRepr, repr: &UdpRepr) -> bool {
        if self.endpoint.port != repr.dst_port {
            return false;
        }
        if !self.endpoint.addr.is_unspecified()
            && self.endpoint.addr != ip_repr.dst_addr()
            && !ip_repr.dst_addr().is_broadcast()
            && !ip_repr.dst_addr().is_multicast()
        {
            return false;
        }

        true
    }

<<<<<<< HEAD
    pub fn process(&mut self, ip_repr: &IpRepr, repr: &UdpRepr) -> Result<()> {
=======
    pub(crate) fn process(
        &mut self,
        _cx: &Context,
        ip_repr: &IpRepr,
        repr: &UdpRepr,
        payload: &[u8],
    ) -> Result<()> {
>>>>>>> 1134eb28
        debug_assert!(self.accepts(ip_repr, repr));

        let size = payload.len();

        let endpoint = IpEndpoint {
            addr: ip_repr.src_addr(),
            port: repr.src_port,
        };
        self.rx_buffer
            .enqueue(size, endpoint)?
            .copy_from_slice(payload);

        net_trace!(
            "{}:{}:{}: receiving {} octets",
            self.meta.handle,
            self.endpoint,
            endpoint,
            size
        );

        #[cfg(feature = "async")]
        self.rx_waker.wake();

        Ok(())
    }

<<<<<<< HEAD
    pub fn dispatch<F>(&mut self, emit: F) -> Result<()>
        where F: FnOnce((IpRepr, UdpRepr)) -> Result<()> {
=======
    pub(crate) fn dispatch<F>(&mut self, _cx: &Context, emit: F) -> Result<()>
    where
        F: FnOnce((IpRepr, UdpRepr, &[u8])) -> Result<()>,
    {
>>>>>>> 1134eb28
        let handle = self.handle();
        let endpoint = self.endpoint;
        let hop_limit = self.hop_limit.unwrap_or(64);

        self.tx_buffer
            .dequeue_with(|remote_endpoint, payload_buf| {
                net_trace!(
                    "{}:{}:{}: sending {} octets",
                    handle,
                    endpoint,
                    endpoint,
                    payload_buf.len()
                );

                let repr = UdpRepr {
                    src_port: endpoint.port,
                    dst_port: remote_endpoint.port,
                };
                let ip_repr = IpRepr::Unspecified {
                    src_addr: endpoint.addr,
                    dst_addr: remote_endpoint.addr,
                    protocol: IpProtocol::Udp,
                    payload_len: repr.header_len() + payload_buf.len(),
                    hop_limit: hop_limit,
                };
                emit((ip_repr, repr, payload_buf))
            })?;

        #[cfg(feature = "async")]
        self.tx_waker.wake();

        Ok(())
    }

<<<<<<< HEAD
    pub fn poll_at(&self) -> PollAt {
=======
    pub(crate) fn poll_at(&self, _cx: &Context) -> PollAt {
>>>>>>> 1134eb28
        if self.tx_buffer.is_empty() {
            PollAt::Ingress
        } else {
            PollAt::Now
        }
    }
}

impl<'a> Into<Socket<'a>> for UdpSocket<'a> {
    fn into(self) -> Socket<'a> {
        Socket::Udp(self)
    }
}

#[cfg(test)]
mod test {
    use super::*;
    use crate::wire::ip::test::{MOCK_IP_ADDR_1, MOCK_IP_ADDR_2, MOCK_IP_ADDR_3};
    #[cfg(feature = "proto-ipv4")]
    use crate::wire::Ipv4Repr;
    #[cfg(feature = "proto-ipv6")]
    use crate::wire::Ipv6Repr;
    use crate::wire::{IpAddress, IpRepr, UdpRepr};

    fn buffer(packets: usize) -> UdpSocketBuffer<'static> {
        UdpSocketBuffer::new(
            vec![UdpPacketMetadata::EMPTY; packets],
            vec![0; 16 * packets],
        )
    }

    fn socket(
        rx_buffer: UdpSocketBuffer<'static>,
        tx_buffer: UdpSocketBuffer<'static>,
    ) -> UdpSocket<'static> {
        UdpSocket::new(rx_buffer, tx_buffer)
    }

    const LOCAL_PORT: u16 = 53;
    const REMOTE_PORT: u16 = 49500;

    pub const LOCAL_END: IpEndpoint = IpEndpoint {
        addr: MOCK_IP_ADDR_1,
        port: LOCAL_PORT,
    };
    pub const REMOTE_END: IpEndpoint = IpEndpoint {
        addr: MOCK_IP_ADDR_2,
        port: REMOTE_PORT,
    };

    pub const LOCAL_IP_REPR: IpRepr = IpRepr::Unspecified {
        src_addr: MOCK_IP_ADDR_1,
        dst_addr: MOCK_IP_ADDR_2,
        protocol: IpProtocol::Udp,
        payload_len: 8 + 6,
        hop_limit: 64,
    };

    const LOCAL_UDP_REPR: UdpRepr = UdpRepr {
        src_port: LOCAL_PORT,
        dst_port: REMOTE_PORT,
    };

    const REMOTE_UDP_REPR: UdpRepr = UdpRepr {
        src_port: REMOTE_PORT,
        dst_port: LOCAL_PORT,
    };

    const PAYLOAD: &[u8] = b"abcdef";

    fn remote_ip_repr() -> IpRepr {
        match (MOCK_IP_ADDR_2, MOCK_IP_ADDR_1) {
            #[cfg(feature = "proto-ipv4")]
            (IpAddress::Ipv4(src), IpAddress::Ipv4(dst)) => IpRepr::Ipv4(Ipv4Repr {
                src_addr: src,
                dst_addr: dst,
                protocol: IpProtocol::Udp,
                payload_len: 8 + 6,
                hop_limit: 64,
            }),
            #[cfg(feature = "proto-ipv6")]
            (IpAddress::Ipv6(src), IpAddress::Ipv6(dst)) => IpRepr::Ipv6(Ipv6Repr {
                src_addr: src,
                dst_addr: dst,
                next_header: IpProtocol::Udp,
                payload_len: 8 + 6,
                hop_limit: 64,
            }),
            _ => unreachable!(),
        }
    }

    #[test]
    fn test_bind_unaddressable() {
        let mut socket = socket(buffer(0), buffer(0));
        assert_eq!(socket.bind(0), Err(Error::Unaddressable));
    }

    #[test]
    fn test_bind_twice() {
        let mut socket = socket(buffer(0), buffer(0));
        assert_eq!(socket.bind(1), Ok(()));
        assert_eq!(socket.bind(2), Err(Error::Illegal));
    }

    #[test]
    #[should_panic(expected = "the time-to-live value of a packet must not be zero")]
    fn test_set_hop_limit_zero() {
        let mut s = socket(buffer(0), buffer(1));
        s.set_hop_limit(Some(0));
    }

    #[test]
    fn test_send_unaddressable() {
        let mut socket = socket(buffer(0), buffer(1));
        assert_eq!(
            socket.send_slice(b"abcdef", REMOTE_END),
            Err(Error::Unaddressable)
        );
        assert_eq!(socket.bind(LOCAL_PORT), Ok(()));
        assert_eq!(
            socket.send_slice(
                b"abcdef",
                IpEndpoint {
                    addr: IpAddress::Unspecified,
                    ..REMOTE_END
                }
            ),
            Err(Error::Unaddressable)
        );
        assert_eq!(
            socket.send_slice(
                b"abcdef",
                IpEndpoint {
                    port: 0,
                    ..REMOTE_END
                }
            ),
            Err(Error::Unaddressable)
        );
        assert_eq!(socket.send_slice(b"abcdef", REMOTE_END), Ok(()));
    }

    #[test]
    fn test_send_dispatch() {
        let mut socket = socket(buffer(0), buffer(1));
        assert_eq!(socket.bind(LOCAL_END), Ok(()));

        assert!(socket.can_send());
        assert_eq!(
            socket.dispatch(&Context::DUMMY, |_| unreachable!()),
            Err(Error::Exhausted)
        );

        assert_eq!(socket.send_slice(b"abcdef", REMOTE_END), Ok(()));
        assert_eq!(
            socket.send_slice(b"123456", REMOTE_END),
            Err(Error::Exhausted)
        );
        assert!(!socket.can_send());

        assert_eq!(
            socket.dispatch(&Context::DUMMY, |(ip_repr, udp_repr, payload)| {
                assert_eq!(ip_repr, LOCAL_IP_REPR);
                assert_eq!(udp_repr, LOCAL_UDP_REPR);
                assert_eq!(payload, PAYLOAD);
                Err(Error::Unaddressable)
            }),
            Err(Error::Unaddressable)
        );
        assert!(!socket.can_send());

        assert_eq!(
            socket.dispatch(&Context::DUMMY, |(ip_repr, udp_repr, payload)| {
                assert_eq!(ip_repr, LOCAL_IP_REPR);
                assert_eq!(udp_repr, LOCAL_UDP_REPR);
                assert_eq!(payload, PAYLOAD);
                Ok(())
            }),
            Ok(())
        );
        assert!(socket.can_send());
    }

    #[test]
    fn test_recv_process() {
        let mut socket = socket(buffer(1), buffer(0));
        assert_eq!(socket.bind(LOCAL_PORT), Ok(()));

        assert!(!socket.can_recv());
        assert_eq!(socket.recv(), Err(Error::Exhausted));

        assert!(socket.accepts(&remote_ip_repr(), &REMOTE_UDP_REPR));
        assert_eq!(
            socket.process(
                &Context::DUMMY,
                &remote_ip_repr(),
                &REMOTE_UDP_REPR,
                PAYLOAD
            ),
            Ok(())
        );
        assert!(socket.can_recv());

        assert!(socket.accepts(&remote_ip_repr(), &REMOTE_UDP_REPR));
        assert_eq!(
            socket.process(
                &Context::DUMMY,
                &remote_ip_repr(),
                &REMOTE_UDP_REPR,
                PAYLOAD
            ),
            Err(Error::Exhausted)
        );
        assert_eq!(socket.recv(), Ok((&b"abcdef"[..], REMOTE_END)));
        assert!(!socket.can_recv());
    }

    #[test]
    fn test_peek_process() {
        let mut socket = socket(buffer(1), buffer(0));
        assert_eq!(socket.bind(LOCAL_PORT), Ok(()));

        assert_eq!(socket.peek(), Err(Error::Exhausted));

        assert_eq!(
            socket.process(
                &Context::DUMMY,
                &remote_ip_repr(),
                &REMOTE_UDP_REPR,
                PAYLOAD
            ),
            Ok(())
        );
        assert_eq!(socket.peek(), Ok((&b"abcdef"[..], &REMOTE_END)));
        assert_eq!(socket.recv(), Ok((&b"abcdef"[..], REMOTE_END)));
        assert_eq!(socket.peek(), Err(Error::Exhausted));
    }

    #[test]
    fn test_recv_truncated_slice() {
        let mut socket = socket(buffer(1), buffer(0));
        assert_eq!(socket.bind(LOCAL_PORT), Ok(()));

        assert!(socket.accepts(&remote_ip_repr(), &REMOTE_UDP_REPR));
        assert_eq!(
            socket.process(
                &Context::DUMMY,
                &remote_ip_repr(),
                &REMOTE_UDP_REPR,
                PAYLOAD
            ),
            Ok(())
        );

        let mut slice = [0; 4];
        assert_eq!(socket.recv_slice(&mut slice[..]), Ok((4, REMOTE_END)));
        assert_eq!(&slice, b"abcd");
    }

    #[test]
    fn test_peek_truncated_slice() {
        let mut socket = socket(buffer(1), buffer(0));
        assert_eq!(socket.bind(LOCAL_PORT), Ok(()));

        assert_eq!(
            socket.process(
                &Context::DUMMY,
                &remote_ip_repr(),
                &REMOTE_UDP_REPR,
                PAYLOAD
            ),
            Ok(())
        );

        let mut slice = [0; 4];
        assert_eq!(socket.peek_slice(&mut slice[..]), Ok((4, &REMOTE_END)));
        assert_eq!(&slice, b"abcd");
        assert_eq!(socket.recv_slice(&mut slice[..]), Ok((4, REMOTE_END)));
        assert_eq!(&slice, b"abcd");
        assert_eq!(socket.peek_slice(&mut slice[..]), Err(Error::Exhausted));
    }

    #[test]
    fn test_set_hop_limit() {
        let mut s = socket(buffer(0), buffer(1));
        assert_eq!(s.bind(LOCAL_END), Ok(()));

        s.set_hop_limit(Some(0x2a));
        assert_eq!(s.send_slice(b"abcdef", REMOTE_END), Ok(()));
        assert_eq!(
            s.dispatch(&Context::DUMMY, |(ip_repr, _, _)| {
                assert_eq!(
                    ip_repr,
                    IpRepr::Unspecified {
                        src_addr: MOCK_IP_ADDR_1,
                        dst_addr: MOCK_IP_ADDR_2,
                        protocol: IpProtocol::Udp,
                        payload_len: 8 + 6,
                        hop_limit: 0x2a,
                    }
                );
                Ok(())
            }),
            Ok(())
        );
    }

    #[test]
    fn test_doesnt_accept_wrong_port() {
        let mut socket = socket(buffer(1), buffer(0));
        assert_eq!(socket.bind(LOCAL_PORT), Ok(()));

        let mut udp_repr = REMOTE_UDP_REPR;
        assert!(socket.accepts(&remote_ip_repr(), &udp_repr));
        udp_repr.dst_port += 1;
        assert!(!socket.accepts(&remote_ip_repr(), &udp_repr));
    }

    #[test]
    fn test_doesnt_accept_wrong_ip() {
        fn generate_bad_repr() -> IpRepr {
            match (MOCK_IP_ADDR_2, MOCK_IP_ADDR_3) {
                #[cfg(feature = "proto-ipv4")]
                (IpAddress::Ipv4(src), IpAddress::Ipv4(dst)) => IpRepr::Ipv4(Ipv4Repr {
                    src_addr: src,
                    dst_addr: dst,
                    protocol: IpProtocol::Udp,
                    payload_len: 8 + 6,
                    hop_limit: 64,
                }),
                #[cfg(feature = "proto-ipv6")]
                (IpAddress::Ipv6(src), IpAddress::Ipv6(dst)) => IpRepr::Ipv6(Ipv6Repr {
                    src_addr: src,
                    dst_addr: dst,
                    next_header: IpProtocol::Udp,
                    payload_len: 8 + 6,
                    hop_limit: 64,
                }),
                _ => unreachable!(),
            }
        }

        let mut port_bound_socket = socket(buffer(1), buffer(0));
        assert_eq!(port_bound_socket.bind(LOCAL_PORT), Ok(()));
        assert!(port_bound_socket.accepts(&generate_bad_repr(), &REMOTE_UDP_REPR));

        let mut ip_bound_socket = socket(buffer(1), buffer(0));
        assert_eq!(ip_bound_socket.bind(LOCAL_END), Ok(()));
        assert!(!ip_bound_socket.accepts(&generate_bad_repr(), &REMOTE_UDP_REPR));
    }

    #[test]
    fn test_send_large_packet() {
        // buffer(4) creates a payload buffer of size 16*4
        let mut socket = socket(buffer(0), buffer(4));
        assert_eq!(socket.bind(LOCAL_END), Ok(()));

        let too_large = b"0123456789abcdef0123456789abcdef0123456789abcdef0123456789abcdefx";
        assert_eq!(
            socket.send_slice(too_large, REMOTE_END),
            Err(Error::Truncated)
        );
        assert_eq!(socket.send_slice(&too_large[..16 * 4], REMOTE_END), Ok(()));
    }

    #[test]
    fn test_process_empty_payload() {
        let recv_buffer = UdpSocketBuffer::new(vec![UdpPacketMetadata::EMPTY; 1], vec![]);
        let mut socket = socket(recv_buffer, buffer(0));
        assert_eq!(socket.bind(LOCAL_PORT), Ok(()));

        let repr = UdpRepr {
            src_port: REMOTE_PORT,
            dst_port: LOCAL_PORT,
        };
        assert_eq!(
            socket.process(&Context::DUMMY, &remote_ip_repr(), &repr, &[]),
            Ok(())
        );
        assert_eq!(socket.recv(), Ok((&[][..], REMOTE_END)));
    }

    #[test]
    fn test_closing() {
        let recv_buffer = UdpSocketBuffer::new(vec![UdpPacketMetadata::EMPTY; 1], vec![]);
        let mut socket = socket(recv_buffer, buffer(0));
        assert_eq!(socket.bind(LOCAL_PORT), Ok(()));

        assert!(socket.is_open());
        socket.close();
        assert!(!socket.is_open());
    }
}<|MERGE_RESOLUTION|>--- conflicted
+++ resolved
@@ -318,9 +318,6 @@
         true
     }
 
-<<<<<<< HEAD
-    pub fn process(&mut self, ip_repr: &IpRepr, repr: &UdpRepr) -> Result<()> {
-=======
     pub(crate) fn process(
         &mut self,
         _cx: &Context,
@@ -328,7 +325,6 @@
         repr: &UdpRepr,
         payload: &[u8],
     ) -> Result<()> {
->>>>>>> 1134eb28
         debug_assert!(self.accepts(ip_repr, repr));
 
         let size = payload.len();
@@ -355,15 +351,10 @@
         Ok(())
     }
 
-<<<<<<< HEAD
-    pub fn dispatch<F>(&mut self, emit: F) -> Result<()>
-        where F: FnOnce((IpRepr, UdpRepr)) -> Result<()> {
-=======
-    pub(crate) fn dispatch<F>(&mut self, _cx: &Context, emit: F) -> Result<()>
+    pub fn dispatch<F>(&mut self, _cx: &Context, emit: F) -> Result<()>
     where
         F: FnOnce((IpRepr, UdpRepr, &[u8])) -> Result<()>,
     {
->>>>>>> 1134eb28
         let handle = self.handle();
         let endpoint = self.endpoint;
         let hop_limit = self.hop_limit.unwrap_or(64);
@@ -398,11 +389,7 @@
         Ok(())
     }
 
-<<<<<<< HEAD
-    pub fn poll_at(&self) -> PollAt {
-=======
-    pub(crate) fn poll_at(&self, _cx: &Context) -> PollAt {
->>>>>>> 1134eb28
+    pub fn poll_at(&self, _cx: &Context) -> PollAt {
         if self.tx_buffer.is_empty() {
             PollAt::Ingress
         } else {
