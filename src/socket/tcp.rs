// Heads up! Before working on this file you should read, at least, RFC 793 and
// the parts of RFC 1122 that discuss TCP. Consult RFC 7414 when implementing
// a new feature.

#[cfg(feature = "async")]
use core::task::Waker;
use core::{cmp, fmt, mem};

#[cfg(feature = "async")]
use crate::socket::WakerRegistration;
<<<<<<< HEAD
use crate::wire::{IpProtocol, IpRepr, IpAddress, IpEndpoint, TcpSeqNumber, TcpRepr, TcpControl};
use crate::phy::DeviceCapabilities;
=======
use crate::socket::{Context, PollAt, Socket, SocketHandle, SocketMeta};
use crate::storage::{Assembler, RingBuffer};
use crate::time::{Duration, Instant};
use crate::wire::{
    IpAddress, IpEndpoint, IpProtocol, IpRepr, TcpControl, TcpRepr, TcpSeqNumber, TCP_HEADER_LEN,
};
use crate::{Error, Result};
>>>>>>> 1134eb28

/// A TCP socket ring buffer.
pub type SocketBuffer<'a> = RingBuffer<'a, u8>;

/// The state of a TCP socket, according to [RFC 793].
///
/// [RFC 793]: https://tools.ietf.org/html/rfc793
#[derive(Debug, PartialEq, Eq, Clone, Copy)]
#[cfg_attr(feature = "defmt", derive(defmt::Format))]
pub enum State {
    Closed,
    Listen,
    SynSent,
    SynReceived,
    Established,
    FinWait1,
    FinWait2,
    CloseWait,
    Closing,
    LastAck,
    TimeWait,
}

impl fmt::Display for State {
    fn fmt(&self, f: &mut fmt::Formatter) -> fmt::Result {
        match *self {
            State::Closed => write!(f, "CLOSED"),
            State::Listen => write!(f, "LISTEN"),
            State::SynSent => write!(f, "SYN-SENT"),
            State::SynReceived => write!(f, "SYN-RECEIVED"),
            State::Established => write!(f, "ESTABLISHED"),
            State::FinWait1 => write!(f, "FIN-WAIT-1"),
            State::FinWait2 => write!(f, "FIN-WAIT-2"),
            State::CloseWait => write!(f, "CLOSE-WAIT"),
            State::Closing => write!(f, "CLOSING"),
            State::LastAck => write!(f, "LAST-ACK"),
            State::TimeWait => write!(f, "TIME-WAIT"),
        }
    }
}

/// Initial sequence number. This used to be 0, but some servers don't behave correctly
/// with that, so we use a non-zero starting sequence number. TODO: randomize instead.
/// https://github.com/smoltcp-rs/smoltcp/issues/489
const INITIAL_SEQ_NO: TcpSeqNumber = TcpSeqNumber(42);

// Conservative initial RTT estimate.
const RTTE_INITIAL_RTT: u32 = 300;
const RTTE_INITIAL_DEV: u32 = 100;

// Minimum "safety margin" for the RTO that kicks in when the
// variance gets very low.
const RTTE_MIN_MARGIN: u32 = 5;

const RTTE_MIN_RTO: u32 = 10;
const RTTE_MAX_RTO: u32 = 10000;

#[derive(Debug, Clone, Copy)]
#[cfg_attr(feature = "defmt", derive(defmt::Format))]
struct RttEstimator {
    // Using u32 instead of Duration to save space (Duration is i64)
    rtt: u32,
    deviation: u32,
    timestamp: Option<(Instant, TcpSeqNumber)>,
    max_seq_sent: Option<TcpSeqNumber>,
    rto_count: u8,
}

impl Default for RttEstimator {
    fn default() -> Self {
        Self {
            rtt: RTTE_INITIAL_RTT,
            deviation: RTTE_INITIAL_DEV,
            timestamp: None,
            max_seq_sent: None,
            rto_count: 0,
        }
    }
}

impl RttEstimator {
    fn retransmission_timeout(&self) -> Duration {
        let margin = RTTE_MIN_MARGIN.max(self.deviation * 4);
        let ms = (self.rtt + margin).max(RTTE_MIN_RTO).min(RTTE_MAX_RTO);
        Duration::from_millis(ms as u64)
    }

    fn sample(&mut self, new_rtt: u32) {
        // "Congestion Avoidance and Control", Van Jacobson, Michael J. Karels, 1988
        self.rtt = (self.rtt * 7 + new_rtt + 7) / 8;
        let diff = (self.rtt as i32 - new_rtt as i32).abs() as u32;
        self.deviation = (self.deviation * 3 + diff + 3) / 4;

        self.rto_count = 0;

        let rto = self.retransmission_timeout().millis();
        net_trace!(
            "rtte: sample={:?} rtt={:?} dev={:?} rto={:?}",
            new_rtt,
            self.rtt,
            self.deviation,
            rto
        );
    }

    fn on_send(&mut self, timestamp: Instant, seq: TcpSeqNumber) {
        if self
            .max_seq_sent
            .map(|max_seq_sent| seq > max_seq_sent)
            .unwrap_or(true)
        {
            self.max_seq_sent = Some(seq);
            if self.timestamp.is_none() {
                self.timestamp = Some((timestamp, seq));
                net_trace!("rtte: sampling at seq={:?}", seq);
            }
        }
    }

    fn on_ack(&mut self, timestamp: Instant, seq: TcpSeqNumber) {
        if let Some((sent_timestamp, sent_seq)) = self.timestamp {
            if seq >= sent_seq {
                self.sample((timestamp - sent_timestamp).millis() as u32);
                self.timestamp = None;
            }
        }
    }

    fn on_retransmit(&mut self) {
        if self.timestamp.is_some() {
            net_trace!("rtte: abort sampling due to retransmit");
        }
        self.timestamp = None;
        self.rto_count = self.rto_count.saturating_add(1);
        if self.rto_count >= 3 {
            // This happens in 2 scenarios:
            // - The RTT is higher than the initial estimate
            // - The network conditions change, suddenly making the RTT much higher
            // In these cases, the estimator can get stuck, because it can't sample because
            // all packets sent would incur a retransmit. To avoid this, force an estimate
            // increase if we see 3 consecutive retransmissions without any successful sample.
            self.rto_count = 0;
            self.rtt = RTTE_MAX_RTO.min(self.rtt * 2);
            let rto = self.retransmission_timeout().millis();
            net_trace!(
                "rtte: too many retransmissions, increasing: rtt={:?} dev={:?} rto={:?}",
                self.rtt,
                self.deviation,
                rto
            );
        }
    }
}

#[derive(Debug, Clone, Copy, PartialEq)]
#[cfg_attr(feature = "defmt", derive(defmt::Format))]
enum Timer {
    Idle {
        keep_alive_at: Option<Instant>,
    },
    Retransmit {
        expires_at: Instant,
        delay: Duration,
    },
    FastRetransmit,
    Close {
        expires_at: Instant,
    },
}

const ACK_DELAY_DEFAULT: Duration = Duration { millis: 10 };
const CLOSE_DELAY: Duration = Duration { millis: 10_000 };

impl Default for Timer {
    fn default() -> Timer {
        Timer::Idle {
            keep_alive_at: None,
        }
    }
}

impl Timer {
    fn should_keep_alive(&self, timestamp: Instant) -> bool {
        match *self {
            Timer::Idle {
                keep_alive_at: Some(keep_alive_at),
            } if timestamp >= keep_alive_at => true,
            _ => false,
        }
    }

    fn should_retransmit(&self, timestamp: Instant) -> Option<Duration> {
        match *self {
            Timer::Retransmit { expires_at, delay } if timestamp >= expires_at => {
                Some(timestamp - expires_at + delay)
            }
            Timer::FastRetransmit => Some(Duration::from_millis(0)),
            _ => None,
        }
    }

    fn should_close(&self, timestamp: Instant) -> bool {
        match *self {
            Timer::Close { expires_at } if timestamp >= expires_at => true,
            _ => false,
        }
    }

    fn poll_at(&self) -> PollAt {
        match *self {
            Timer::Idle {
                keep_alive_at: Some(keep_alive_at),
            } => PollAt::Time(keep_alive_at),
            Timer::Idle {
                keep_alive_at: None,
            } => PollAt::Ingress,
            Timer::Retransmit { expires_at, .. } => PollAt::Time(expires_at),
            Timer::FastRetransmit => PollAt::Now,
            Timer::Close { expires_at } => PollAt::Time(expires_at),
        }
    }

    fn set_for_idle(&mut self, timestamp: Instant, interval: Option<Duration>) {
        *self = Timer::Idle {
            keep_alive_at: interval.map(|interval| timestamp + interval),
        }
    }

    fn set_keep_alive(&mut self) {
        if let Timer::Idle {
            ref mut keep_alive_at,
        } = *self
        {
            if keep_alive_at.is_none() {
                *keep_alive_at = Some(Instant::from_millis(0))
            }
        }
    }

    fn rewind_keep_alive(&mut self, timestamp: Instant, interval: Option<Duration>) {
        if let Timer::Idle {
            ref mut keep_alive_at,
        } = *self
        {
            *keep_alive_at = interval.map(|interval| timestamp + interval)
        }
    }

    fn set_for_retransmit(&mut self, timestamp: Instant, delay: Duration) {
        match *self {
            Timer::Idle { .. } | Timer::FastRetransmit { .. } => {
                *self = Timer::Retransmit {
                    expires_at: timestamp + delay,
                    delay: delay,
                }
            }
            Timer::Retransmit { expires_at, delay } if timestamp >= expires_at => {
                *self = Timer::Retransmit {
                    expires_at: timestamp + delay,
                    delay: delay * 2,
                }
            }
            Timer::Retransmit { .. } => (),
            Timer::Close { .. } => (),
        }
    }

    fn set_for_fast_retransmit(&mut self) {
        *self = Timer::FastRetransmit
    }

    fn set_for_close(&mut self, timestamp: Instant) {
        *self = Timer::Close {
            expires_at: timestamp + CLOSE_DELAY,
        }
    }

    fn is_retransmit(&self) -> bool {
        match *self {
            Timer::Retransmit { .. } | Timer::FastRetransmit => true,
            _ => false,
        }
    }
}

/// A Transmission Control Protocol socket.
///
/// A TCP socket may passively listen for connections or actively connect to another endpoint.
/// Note that, for listening sockets, there is no "backlog"; to be able to simultaneously
/// accept several connections, as many sockets must be allocated, or any new connection
/// attempts will be reset.
#[derive(Debug)]
pub struct TcpSocket<'a> {
    pub(crate) meta: SocketMeta,
    state: State,
    timer: Timer,
    rtte: RttEstimator,
    assembler: Assembler,
    rx_buffer: SocketBuffer<'a>,
    rx_fin_received: bool,
    tx_buffer: SocketBuffer<'a>,
    /// Interval after which, if no inbound packets are received, the connection is aborted.
    timeout: Option<Duration>,
    /// Interval at which keep-alive packets will be sent.
    keep_alive: Option<Duration>,
    /// The time-to-live (IPv4) or hop limit (IPv6) value used in outgoing packets.
    hop_limit: Option<u8>,
    /// Address passed to listen(). Listen address is set when listen() is called and
    /// used every time the socket is reset back to the LISTEN state.
    listen_address: IpAddress,
    /// Current local endpoint. This is used for both filtering the incoming packets and
    /// setting the source address. When listening or initiating connection on/from
    /// an unspecified address, this field is updated with the chosen source address before
    /// any packets are sent.
    local_endpoint: IpEndpoint,
    /// Current remote endpoint. This is used for both filtering the incoming packets and
    /// setting the destination address. If the remote endpoint is unspecified, it means that
    /// aborting the connection will not send an RST, and, in TIME-WAIT state, will not
    /// send an ACK.
    remote_endpoint: IpEndpoint,
    /// The sequence number corresponding to the beginning of the transmit buffer.
    /// I.e. an ACK(local_seq_no+n) packet removes n bytes from the transmit buffer.
    local_seq_no: TcpSeqNumber,
    /// The sequence number corresponding to the beginning of the receive buffer.
    /// I.e. userspace reading n bytes adds n to remote_seq_no.
    remote_seq_no: TcpSeqNumber,
    /// The last sequence number sent.
    /// I.e. in an idle socket, local_seq_no+tx_buffer.len().
    remote_last_seq: TcpSeqNumber,
    /// The last acknowledgement number sent.
    /// I.e. in an idle socket, remote_seq_no+rx_buffer.len().
    remote_last_ack: Option<TcpSeqNumber>,
    /// The last window length sent.
    remote_last_win: u16,
    /// The sending window scaling factor advertised to remotes which support RFC 1323.
    /// It is zero if the window <= 64KiB and/or the remote does not support it.
    remote_win_shift: u8,
    /// The remote window size, relative to local_seq_no
    /// I.e. we're allowed to send octets until local_seq_no+remote_win_len
    remote_win_len: usize,
    /// The receive window scaling factor for remotes which support RFC 1323, None if unsupported.
    remote_win_scale: Option<u8>,
    /// Whether or not the remote supports selective ACK as described in RFC 2018.
    remote_has_sack: bool,
    /// The maximum number of data octets that the remote side may receive.
    remote_mss: usize,
    /// The timestamp of the last packet received.
    remote_last_ts: Option<Instant>,
    /// The sequence number of the last packet recived, used for sACK
    local_rx_last_seq: Option<TcpSeqNumber>,
    /// The ACK number of the last packet recived.
    local_rx_last_ack: Option<TcpSeqNumber>,
    /// The number of packets recived directly after
    /// each other which have the same ACK number.
    local_rx_dup_acks: u8,

    /// Duration for Delayed ACK. If None no ACKs will be delayed.
    ack_delay: Option<Duration>,
    /// Delayed ack timer. If set, packets containing exclusively
    /// ACK or window updates (ie, no data) won't be sent until expiry.
    ack_delay_until: Option<Instant>,

    /// Nagle's Algorithm enabled.
    nagle: bool,

    #[cfg(feature = "async")]
    rx_waker: WakerRegistration,
    #[cfg(feature = "async")]
    tx_waker: WakerRegistration,
}

const DEFAULT_MSS: usize = 536;

impl<'a> TcpSocket<'a> {
    #[allow(unused_comparisons)] // small usize platforms always pass rx_capacity check
    /// Create a socket using the given buffers.
    pub fn new<T>(rx_buffer: T, tx_buffer: T) -> TcpSocket<'a>
    where
        T: Into<SocketBuffer<'a>>,
    {
        let (rx_buffer, tx_buffer) = (rx_buffer.into(), tx_buffer.into());
        let rx_capacity = rx_buffer.capacity();

        // From RFC 1323:
        // [...] the above constraints imply that 2 * the max window size must be less
        // than 2**31 [...] Thus, the shift count must be limited to 14 (which allows
        // windows of 2**30 = 1 Gbyte).
        if rx_capacity > (1 << 30) {
            panic!("receiving buffer too large, cannot exceed 1 GiB")
        }
        let rx_cap_log2 = mem::size_of::<usize>() * 8 - rx_capacity.leading_zeros() as usize;

        TcpSocket {
            meta: SocketMeta::default(),
            state: State::Closed,
            timer: Timer::default(),
            rtte: RttEstimator::default(),
            assembler: Assembler::new(rx_buffer.capacity()),
            tx_buffer: tx_buffer,
            rx_buffer: rx_buffer,
            rx_fin_received: false,
            timeout: None,
            keep_alive: None,
            hop_limit: None,
            listen_address: IpAddress::default(),
            local_endpoint: IpEndpoint::default(),
            remote_endpoint: IpEndpoint::default(),
            local_seq_no: INITIAL_SEQ_NO,
            remote_seq_no: TcpSeqNumber::default(),
            remote_last_seq: TcpSeqNumber::default(),
            remote_last_ack: None,
            remote_last_win: 0,
            remote_win_len: 0,
            remote_win_shift: rx_cap_log2.saturating_sub(16) as u8,
            remote_win_scale: None,
            remote_has_sack: false,
            remote_mss: DEFAULT_MSS,
            remote_last_ts: None,
            local_rx_last_ack: None,
            local_rx_last_seq: None,
            local_rx_dup_acks: 0,
            ack_delay: Some(ACK_DELAY_DEFAULT),
            ack_delay_until: None,
            nagle: true,

            #[cfg(feature = "async")]
            rx_waker: WakerRegistration::new(),
            #[cfg(feature = "async")]
            tx_waker: WakerRegistration::new(),
        }
    }

    /// Register a waker for receive operations.
    ///
    /// The waker is woken on state changes that might affect the return value
    /// of `recv` method calls, such as receiving data, or the socket closing.
    ///
    /// Notes:
    ///
    /// - Only one waker can be registered at a time. If another waker was previously registered,
    ///   it is overwritten and will no longer be woken.
    /// - The Waker is woken only once. Once woken, you must register it again to receive more wakes.
    /// - "Spurious wakes" are allowed: a wake doesn't guarantee the result of `recv` has
    ///   necessarily changed.
    #[cfg(feature = "async")]
    pub fn register_recv_waker(&mut self, waker: &Waker) {
        self.rx_waker.register(waker)
    }

    /// Register a waker for send operations.
    ///
    /// The waker is woken on state changes that might affect the return value
    /// of `send` method calls, such as space becoming available in the transmit
    /// buffer, or the socket closing.
    ///
    /// Notes:
    ///
    /// - Only one waker can be registered at a time. If another waker was previously registered,
    ///   it is overwritten and will no longer be woken.
    /// - The Waker is woken only once. Once woken, you must register it again to receive more wakes.
    /// - "Spurious wakes" are allowed: a wake doesn't guarantee the result of `send` has
    ///   necessarily changed.
    #[cfg(feature = "async")]
    pub fn register_send_waker(&mut self, waker: &Waker) {
        self.tx_waker.register(waker)
    }

    /// Return the socket handle.
    #[inline]
    pub fn handle(&self) -> SocketHandle {
        self.meta.handle
    }

    /// Return the timeout duration.
    ///
    /// See also the [set_timeout](#method.set_timeout) method.
    pub fn timeout(&self) -> Option<Duration> {
        self.timeout
    }

    /// Return the ACK delay duration.
    ///
    /// See also the [set_ack_delay](#method.set_ack_delay) method.
    pub fn ack_delay(&self) -> Option<Duration> {
        self.ack_delay
    }

    /// Return whether Nagle's Algorithm is enabled.
    ///
    /// See also the [set_nagle_enabled](#method.set_nagle_enabled) method.
    pub fn nagle_enabled(&self) -> Option<Duration> {
        self.ack_delay
    }

    /// Return the current window field value, including scaling according to RFC 1323.
    ///
    /// Used in internal calculations as well as packet generation.
    ///
    #[inline]
    fn scaled_window(&self) -> u16 {
        cmp::min(
            self.rx_buffer.window() >> self.remote_win_shift as usize,
            (1 << 16) - 1,
        ) as u16
    }

    /// Set the timeout duration.
    ///
    /// A socket with a timeout duration set will abort the connection if either of the following
    /// occurs:
    ///
    ///   * After a [connect](#method.connect) call, the remote endpoint does not respond within
    ///     the specified duration;
    ///   * After establishing a connection, there is data in the transmit buffer and the remote
    ///     endpoint exceeds the specified duration between any two packets it sends;
    ///   * After enabling [keep-alive](#method.set_keep_alive), the remote endpoint exceeds
    ///     the specified duration between any two packets it sends.
    pub fn set_timeout(&mut self, duration: Option<Duration>) {
        self.timeout = duration
    }

    /// Set the ACK delay duration.
    ///
    /// By default, the ACK delay is set to 10ms.
    pub fn set_ack_delay(&mut self, duration: Option<Duration>) {
        self.ack_delay = duration
    }

    /// Enable or disable Nagle's Algorithm.
    ///
    /// Also known as "tinygram prevention". By default, it is enabled.
    /// Disabling it is equivalent to Linux's TCP_NODELAY flag.
    ///
    /// When enabled, Nagle's Algorithm prevents sending segments smaller than MSS if
    /// there is data in flight (sent but not acknowledged). In other words, it ensures
    /// at most only one segment smaller than MSS is in flight at a time.
    ///
    /// It ensures better network utilization by preventing sending many very small packets,
    /// at the cost of increased latency in some situations, particularly when the remote peer
    /// has ACK delay enabled.
    pub fn set_nagle_enabled(&mut self, enabled: bool) {
        self.nagle = enabled
    }

    /// Return the keep-alive interval.
    ///
    /// See also the [set_keep_alive](#method.set_keep_alive) method.
    pub fn keep_alive(&self) -> Option<Duration> {
        self.keep_alive
    }

    /// Set the keep-alive interval.
    ///
    /// An idle socket with a keep-alive interval set will transmit a "challenge ACK" packet
    /// every time it receives no communication during that interval. As a result, three things
    /// may happen:
    ///
    ///   * The remote endpoint is fine and answers with an ACK packet.
    ///   * The remote endpoint has rebooted and answers with an RST packet.
    ///   * The remote endpoint has crashed and does not answer.
    ///
    /// The keep-alive functionality together with the timeout functionality allows to react
    /// to these error conditions.
    pub fn set_keep_alive(&mut self, interval: Option<Duration>) {
        self.keep_alive = interval;
        if self.keep_alive.is_some() {
            // If the connection is idle and we've just set the option, it would not take effect
            // until the next packet, unless we wind up the timer explicitly.
            self.timer.set_keep_alive();
        }
    }

    /// Return the time-to-live (IPv4) or hop limit (IPv6) value used in outgoing packets.
    ///
    /// See also the [set_hop_limit](#method.set_hop_limit) method
    pub fn hop_limit(&self) -> Option<u8> {
        self.hop_limit
    }

    /// Set the time-to-live (IPv4) or hop limit (IPv6) value used in outgoing packets.
    ///
    /// A socket without an explicitly set hop limit value uses the default [IANA recommended]
    /// value (64).
    ///
    /// # Panics
    ///
    /// This function panics if a hop limit value of 0 is given. See [RFC 1122 § 3.2.1.7].
    ///
    /// [IANA recommended]: https://www.iana.org/assignments/ip-parameters/ip-parameters.xhtml
    /// [RFC 1122 § 3.2.1.7]: https://tools.ietf.org/html/rfc1122#section-3.2.1.7
    pub fn set_hop_limit(&mut self, hop_limit: Option<u8>) {
        // A host MUST NOT send a datagram with a hop limit value of 0
        if let Some(0) = hop_limit {
            panic!("the time-to-live value of a packet must not be zero")
        }

        self.hop_limit = hop_limit
    }

    /// Return the local endpoint.
    #[inline]
    pub fn local_endpoint(&self) -> IpEndpoint {
        self.local_endpoint
    }

    /// Return the remote endpoint.
    #[inline]
    pub fn remote_endpoint(&self) -> IpEndpoint {
        self.remote_endpoint
    }

    /// Return the connection state, in terms of the TCP state machine.
    #[inline]
    pub fn state(&self) -> State {
        self.state
    }

    fn reset(&mut self) {
        let rx_cap_log2 =
            mem::size_of::<usize>() * 8 - self.rx_buffer.capacity().leading_zeros() as usize;

        self.state = State::Closed;
        self.timer = Timer::default();
        self.rtte = RttEstimator::default();
        self.assembler = Assembler::new(self.rx_buffer.capacity());
        self.tx_buffer.clear();
        self.rx_buffer.clear();
        self.rx_fin_received = false;
        self.keep_alive = None;
        self.timeout = None;
        self.hop_limit = None;
        self.listen_address = IpAddress::default();
        self.local_endpoint = IpEndpoint::default();
        self.remote_endpoint = IpEndpoint::default();
        self.local_seq_no = INITIAL_SEQ_NO;
        self.remote_seq_no = TcpSeqNumber::default();
        self.remote_last_seq = TcpSeqNumber::default();
        self.remote_last_ack = None;
        self.remote_last_win = 0;
        self.remote_win_len = 0;
        self.remote_win_scale = None;
        self.remote_win_shift = rx_cap_log2.saturating_sub(16) as u8;
        self.remote_mss = DEFAULT_MSS;
        self.remote_last_ts = None;
        self.ack_delay = Some(ACK_DELAY_DEFAULT);
        self.ack_delay_until = None;
        self.nagle = true;

        #[cfg(feature = "async")]
        {
            self.rx_waker.wake();
            self.tx_waker.wake();
        }
    }

    /// Start listening on the given endpoint.
    ///
    /// This function returns `Err(Error::Illegal)` if the socket was already open
    /// (see [is_open](#method.is_open)), and `Err(Error::Unaddressable)`
    /// if the port in the given endpoint is zero.
    pub fn listen<T>(&mut self, local_endpoint: T) -> Result<()>
    where
        T: Into<IpEndpoint>,
    {
        let local_endpoint = local_endpoint.into();
        if local_endpoint.port == 0 {
            return Err(Error::Unaddressable);
        }

        if self.is_open() {
            return Err(Error::Illegal);
        }

        self.reset();
        self.listen_address = local_endpoint.addr;
        self.local_endpoint = local_endpoint;
        self.remote_endpoint = IpEndpoint::default();
        self.set_state(State::Listen);
        Ok(())
    }

    /// Connect to a given endpoint.
    ///
    /// The local port must be provided explicitly. Assuming `fn get_ephemeral_port() -> u16`
    /// allocates a port between 49152 and 65535, a connection may be established as follows:
    ///
    /// ```rust,ignore
    /// socket.connect((IpAddress::v4(10, 0, 0, 1), 80), get_ephemeral_port())
    /// ```
    ///
    /// The local address may optionally be provided.
    ///
    /// This function returns an error if the socket was open; see [is_open](#method.is_open).
    /// It also returns an error if the local or remote port is zero, or if the remote address
    /// is unspecified.
    pub fn connect<T, U>(&mut self, remote_endpoint: T, local_endpoint: U) -> Result<()>
    where
        T: Into<IpEndpoint>,
        U: Into<IpEndpoint>,
    {
        let remote_endpoint = remote_endpoint.into();
        let local_endpoint = local_endpoint.into();

        if self.is_open() {
            return Err(Error::Illegal);
        }
        if !remote_endpoint.is_specified() {
            return Err(Error::Unaddressable);
        }
        if local_endpoint.port == 0 {
            return Err(Error::Unaddressable);
        }

        // If local address is not provided, use an unspecified address but a specified protocol.
        // This lets us lower IpRepr later to determine IP header size and calculate MSS,
        // but without committing to a specific address right away.
        let local_addr = match local_endpoint.addr {
            IpAddress::Unspecified => remote_endpoint.addr.to_unspecified(),
            ip => ip,
        };
        let local_endpoint = IpEndpoint {
            addr: local_addr,
            ..local_endpoint
        };

        // Carry over the local sequence number.
        let local_seq_no = self.local_seq_no;

        self.reset();
        self.local_endpoint = local_endpoint;
        self.remote_endpoint = remote_endpoint;
        self.local_seq_no = local_seq_no;
        self.remote_last_seq = local_seq_no;
        self.set_state(State::SynSent);
        Ok(())
    }

    /// Close the transmit half of the full-duplex connection.
    ///
    /// Note that there is no corresponding function for the receive half of the full-duplex
    /// connection; only the remote end can close it. If you no longer wish to receive any
    /// data and would like to reuse the socket right away, use [abort](#method.abort).
    pub fn close(&mut self) {
        match self.state {
            // In the LISTEN state there is no established connection.
            State::Listen => self.set_state(State::Closed),
            // In the SYN-SENT state the remote endpoint is not yet synchronized and, upon
            // receiving an RST, will abort the connection.
            State::SynSent => self.set_state(State::Closed),
            // In the SYN-RECEIVED, ESTABLISHED and CLOSE-WAIT states the transmit half
            // of the connection is open, and needs to be explicitly closed with a FIN.
            State::SynReceived | State::Established => self.set_state(State::FinWait1),
            State::CloseWait => self.set_state(State::LastAck),
            // In the FIN-WAIT-1, FIN-WAIT-2, CLOSING, LAST-ACK, TIME-WAIT and CLOSED states,
            // the transmit half of the connection is already closed, and no further
            // action is needed.
            State::FinWait1
            | State::FinWait2
            | State::Closing
            | State::TimeWait
            | State::LastAck
            | State::Closed => (),
        }
    }

    /// Aborts the connection, if any.
    ///
    /// This function instantly closes the socket. One reset packet will be sent to the remote
    /// endpoint.
    ///
    /// In terms of the TCP state machine, the socket may be in any state and is moved to
    /// the `CLOSED` state.
    pub fn abort(&mut self) {
        self.set_state(State::Closed);
    }

    /// Return whether the socket is passively listening for incoming connections.
    ///
    /// In terms of the TCP state machine, the socket must be in the `LISTEN` state.
    #[inline]
    pub fn is_listening(&self) -> bool {
        match self.state {
            State::Listen => true,
            _ => false,
        }
    }

    /// Return whether the socket is open.
    ///
    /// This function returns true if the socket will process incoming or dispatch outgoing
    /// packets. Note that this does not mean that it is possible to send or receive data through
    /// the socket; for that, use [can_send](#method.can_send) or [can_recv](#method.can_recv).
    ///
    /// In terms of the TCP state machine, the socket must not be in the `CLOSED`
    /// or `TIME-WAIT` states.
    #[inline]
    pub fn is_open(&self) -> bool {
        match self.state {
            State::Closed => false,
            State::TimeWait => false,
            _ => true,
        }
    }

    /// Return whether a connection is active.
    ///
    /// This function returns true if the socket is actively exchanging packets with
    /// a remote endpoint. Note that this does not mean that it is possible to send or receive
    /// data through the socket; for that, use [can_send](#method.can_send) or
    /// [can_recv](#method.can_recv).
    ///
    /// If a connection is established, [abort](#method.close) will send a reset to
    /// the remote endpoint.
    ///
    /// In terms of the TCP state machine, the socket must not be in the `CLOSED`, `TIME-WAIT`,
    /// or `LISTEN` state.
    #[inline]
    pub fn is_active(&self) -> bool {
        match self.state {
            State::Closed => false,
            State::TimeWait => false,
            State::Listen => false,
            _ => true,
        }
    }

    /// Return whether the transmit half of the full-duplex connection is open.
    ///
    /// This function returns true if it's possible to send data and have it arrive
    /// to the remote endpoint. However, it does not make any guarantees about the state
    /// of the transmit buffer, and even if it returns true, [send](#method.send) may
    /// not be able to enqueue any octets.
    ///
    /// In terms of the TCP state machine, the socket must be in the `ESTABLISHED` or
    /// `CLOSE-WAIT` state.
    #[inline]
    pub fn may_send(&self) -> bool {
        match self.state {
            State::Established => true,
            // In CLOSE-WAIT, the remote endpoint has closed our receive half of the connection
            // but we still can transmit indefinitely.
            State::CloseWait => true,
            _ => false,
        }
    }

    /// Return whether the receive half of the full-duplex connection is open.
    ///
    /// This function returns true if it's possible to receive data from the remote endpoint.
    /// It will return true while there is data in the receive buffer, and if there isn't,
    /// as long as the remote endpoint has not closed the connection.
    ///
    /// In terms of the TCP state machine, the socket must be in the `ESTABLISHED`,
    /// `FIN-WAIT-1`, or `FIN-WAIT-2` state, or have data in the receive buffer instead.
    #[inline]
    pub fn may_recv(&self) -> bool {
        match self.state {
            State::Established => true,
            // In FIN-WAIT-1/2, we have closed our transmit half of the connection but
            // we still can receive indefinitely.
            State::FinWait1 | State::FinWait2 => true,
            // If we have something in the receive buffer, we can receive that.
            _ if !self.rx_buffer.is_empty() => true,
            _ => false,
        }
    }

    /// Check whether the transmit half of the full-duplex connection is open
    /// (see [may_send](#method.may_send), and the transmit buffer is not full.
    #[inline]
    pub fn can_send(&self) -> bool {
        if !self.may_send() {
            return false;
        }

        !self.tx_buffer.is_full()
    }

    /// Return the maximum number of bytes inside the recv buffer.
    #[inline]
    pub fn recv_capacity(&self) -> usize {
        self.rx_buffer.capacity()
    }

    /// Return the maximum number of bytes inside the transmit buffer.
    #[inline]
    pub fn send_capacity(&self) -> usize {
        self.tx_buffer.capacity()
    }

    /// Check whether the receive half of the full-duplex connection buffer is open
    /// (see [may_recv](#method.may_recv), and the receive buffer is not empty.
    #[inline]
    pub fn can_recv(&self) -> bool {
        if !self.may_recv() {
            return false;
        }

        !self.rx_buffer.is_empty()
    }

    fn send_impl<'b, F, R>(&'b mut self, f: F) -> Result<R>
    where
        F: FnOnce(&'b mut SocketBuffer<'a>) -> (usize, R),
    {
        if !self.may_send() {
            return Err(Error::Illegal);
        }

        // The connection might have been idle for a long time, and so remote_last_ts
        // would be far in the past. Unless we clear it here, we'll abort the connection
        // down over in dispatch() by erroneously detecting it as timed out.
        if self.tx_buffer.is_empty() {
            self.remote_last_ts = None
        }

        let _old_length = self.tx_buffer.len();
        let (size, result) = f(&mut self.tx_buffer);
        if size > 0 {
            #[cfg(any(test, feature = "verbose"))]
            net_trace!(
                "{}:{}:{}: tx buffer: enqueueing {} octets (now {})",
                self.meta.handle,
                self.local_endpoint,
                self.remote_endpoint,
                size,
                _old_length + size
            );
        }
        Ok(result)
    }

    /// Call `f` with the largest contiguous slice of octets in the transmit buffer,
    /// and enqueue the amount of elements returned by `f`.
    ///
    /// This function returns `Err(Error::Illegal)` if the transmit half of
    /// the connection is not open; see [may_send](#method.may_send).
    pub fn send<'b, F, R>(&'b mut self, f: F) -> Result<R>
    where
        F: FnOnce(&'b mut [u8]) -> (usize, R),
    {
        self.send_impl(|tx_buffer| tx_buffer.enqueue_many_with(f))
    }

    /// Enqueue a sequence of octets to be sent, and fill it from a slice.
    ///
    /// This function returns the amount of octets actually enqueued, which is limited
    /// by the amount of free space in the transmit buffer; down to zero.
    ///
    /// See also [send](#method.send).
    pub fn send_slice(&mut self, data: &[u8]) -> Result<usize> {
        self.send_impl(|tx_buffer| {
            let size = tx_buffer.enqueue_slice(data);
            (size, size)
        })
    }

    fn recv_error_check(&mut self) -> Result<()> {
        // We may have received some data inside the initial SYN, but until the connection
        // is fully open we must not dequeue any data, as it may be overwritten by e.g.
        // another (stale) SYN. (We do not support TCP Fast Open.)
        if !self.may_recv() {
            if self.rx_fin_received {
                return Err(Error::Finished);
            }
            return Err(Error::Illegal);
        }

        Ok(())
    }

    fn recv_impl<'b, F, R>(&'b mut self, f: F) -> Result<R>
    where
        F: FnOnce(&'b mut SocketBuffer<'a>) -> (usize, R),
    {
        self.recv_error_check()?;

        let _old_length = self.rx_buffer.len();
        let (size, result) = f(&mut self.rx_buffer);
        self.remote_seq_no += size;
        if size > 0 {
            #[cfg(any(test, feature = "verbose"))]
            net_trace!(
                "{}:{}:{}: rx buffer: dequeueing {} octets (now {})",
                self.meta.handle,
                self.local_endpoint,
                self.remote_endpoint,
                size,
                _old_length - size
            );
        }
        Ok(result)
    }

    /// Call `f` with the largest contiguous slice of octets in the receive buffer,
    /// and dequeue the amount of elements returned by `f`.
    ///
    /// This function errors if the receive half of the connection is not open.
    ///
    /// If the receive half has been gracefully closed (with a FIN packet), `Err(Error::Finished)`
    /// is returned. In this case, the previously received data is guaranteed to be complete.
    ///
    /// In all other cases, `Err(Error::Illegal)` is returned and previously received data (if any)
    /// may be incomplete (truncated).
    pub fn recv<'b, F, R>(&'b mut self, f: F) -> Result<R>
    where
        F: FnOnce(&'b mut [u8]) -> (usize, R),
    {
        self.recv_impl(|rx_buffer| rx_buffer.dequeue_many_with(f))
    }

    /// Dequeue a sequence of received octets, and fill a slice from it.
    ///
    /// This function returns the amount of octets actually dequeued, which is limited
    /// by the amount of occupied space in the receive buffer; down to zero.
    ///
    /// See also [recv](#method.recv).
    pub fn recv_slice(&mut self, data: &mut [u8]) -> Result<usize> {
        self.recv_impl(|rx_buffer| {
            let size = rx_buffer.dequeue_slice(data);
            (size, size)
        })
    }

    /// Peek at a sequence of received octets without removing them from
    /// the receive buffer, and return a pointer to it.
    ///
    /// This function otherwise behaves identically to [recv](#method.recv).
    pub fn peek(&mut self, size: usize) -> Result<&[u8]> {
        self.recv_error_check()?;

        let buffer = self.rx_buffer.get_allocated(0, size);
        if !buffer.is_empty() {
            #[cfg(any(test, feature = "verbose"))]
            net_trace!(
                "{}:{}:{}: rx buffer: peeking at {} octets",
                self.meta.handle,
                self.local_endpoint,
                self.remote_endpoint,
                buffer.len()
            );
        }
        Ok(buffer)
    }

    /// Peek at a sequence of received octets without removing them from
    /// the receive buffer, and fill a slice from it.
    ///
    /// This function otherwise behaves identically to [recv_slice](#method.recv_slice).
    pub fn peek_slice(&mut self, data: &mut [u8]) -> Result<usize> {
        let buffer = self.peek(data.len())?;
        let data = &mut data[..buffer.len()];
        data.copy_from_slice(buffer);
        Ok(buffer.len())
    }

    /// Return the amount of octets queued in the transmit buffer.
    ///
    /// Note that the Berkeley sockets interface does not have an equivalent of this API.
    pub fn send_queue(&self) -> usize {
        self.tx_buffer.len()
    }

    /// Return the amount of octets queued in the receive buffer. This value can be larger than
    /// the slice read by the next `recv` or `peek` call because it includes all queued octets,
    /// and not only the octets that may be returned as a contiguous slice.
    ///
    /// Note that the Berkeley sockets interface does not have an equivalent of this API.
    pub fn recv_queue(&self) -> usize {
        self.rx_buffer.len()
    }

    fn set_state(&mut self, state: State) {
        if self.state != state {
            if self.remote_endpoint.addr.is_unspecified() {
                net_trace!(
                    "{}:{}: state={}=>{}",
                    self.meta.handle,
                    self.local_endpoint,
                    self.state,
                    state
                );
            } else {
                net_trace!(
                    "{}:{}:{}: state={}=>{}",
                    self.meta.handle,
                    self.local_endpoint,
                    self.remote_endpoint,
                    self.state,
                    state
                );
            }
        }

        self.state = state;

        #[cfg(feature = "async")]
        {
            // Wake all tasks waiting. Even if we haven't received/sent data, this
            // is needed because return values of functions may change depending on the state.
            // For example, a pending read has to fail with an error if the socket is closed.
            self.rx_waker.wake();
            self.tx_waker.wake();
        }
    }

    pub(crate) fn reply(ip_repr: &IpRepr, repr: &TcpRepr) -> (IpRepr, TcpRepr<'static>) {
        let reply_repr = TcpRepr {
            src_port: repr.dst_port,
            dst_port: repr.src_port,
            control: TcpControl::None,
            seq_number: TcpSeqNumber(0),
            ack_number: None,
            window_len: 0,
            window_scale: None,
            max_seg_size: None,
            sack_permitted: false,
            sack_ranges: [None, None, None],
            payload: &[],
        };
        let ip_reply_repr = IpRepr::Unspecified {
            src_addr: ip_repr.dst_addr(),
            dst_addr: ip_repr.src_addr(),
            protocol: IpProtocol::Tcp,
            payload_len: reply_repr.buffer_len(),
            hop_limit: 64,
        };
        (ip_reply_repr, reply_repr)
    }

    pub(crate) fn rst_reply(ip_repr: &IpRepr, repr: &TcpRepr) -> (IpRepr, TcpRepr<'static>) {
        debug_assert!(repr.control != TcpControl::Rst);

        let (ip_reply_repr, mut reply_repr) = Self::reply(ip_repr, repr);

        // See https://www.snellman.net/blog/archive/2016-02-01-tcp-rst/ for explanation
        // of why we sometimes send an RST and sometimes an RST|ACK
        reply_repr.control = TcpControl::Rst;
        reply_repr.seq_number = repr.ack_number.unwrap_or_default();
        if repr.control == TcpControl::Syn {
            reply_repr.ack_number = Some(repr.seq_number + repr.segment_len());
        }

        (ip_reply_repr, reply_repr)
    }

    fn ack_reply(&mut self, ip_repr: &IpRepr, repr: &TcpRepr) -> (IpRepr, TcpRepr<'static>) {
        let (mut ip_reply_repr, mut reply_repr) = Self::reply(ip_repr, repr);

        // From RFC 793:
        // [...] an empty acknowledgment segment containing the current send-sequence number
        // and an acknowledgment indicating the next sequence number expected
        // to be received.
        reply_repr.seq_number = self.remote_last_seq;
        reply_repr.ack_number = Some(self.remote_seq_no + self.rx_buffer.len());
        self.remote_last_ack = reply_repr.ack_number;

        // From RFC 1323:
        // The window field [...] of every outgoing segment, with the exception of SYN
        // segments, is right-shifted by [advertised scale value] bits[...]
        reply_repr.window_len = self.scaled_window();
        self.remote_last_win = reply_repr.window_len;

        // If the remote supports selective acknowledgement, add the option to the outgoing
        // segment.
        if self.remote_has_sack {
            net_debug!("sending sACK option with current assembler ranges");

            // RFC 2018: The first SACK block (i.e., the one immediately following the kind and
            // length fields in the option) MUST specify the contiguous block of data containing
            // the segment which triggered this ACK, unless that segment advanced the
            // Acknowledgment Number field in the header.
            reply_repr.sack_ranges[0] = None;

            if let Some(last_seg_seq) = self.local_rx_last_seq.map(|s| s.0 as u32) {
                reply_repr.sack_ranges[0] = self
                    .assembler
                    .iter_data(reply_repr.ack_number.map(|s| s.0 as usize).unwrap_or(0))
                    .map(|(left, right)| (left as u32, right as u32))
                    .find(|(left, right)| *left <= last_seg_seq && *right >= last_seg_seq);
            }

            if reply_repr.sack_ranges[0].is_none() {
                // The matching segment was removed from the assembler, meaning the acknowledgement
                // number has advanced, or there was no previous sACK.
                //
                // While the RFC says we SHOULD keep a list of reported sACK ranges, and iterate
                // through those, that is currently infeasable. Instead, we offer the range with
                // the lowest sequence number (if one exists) to hint at what segments would
                // most quickly advance the acknowledgement number.
                reply_repr.sack_ranges[0] = self
                    .assembler
                    .iter_data(reply_repr.ack_number.map(|s| s.0 as usize).unwrap_or(0))
                    .map(|(left, right)| (left as u32, right as u32))
                    .next();
            }
        }

        // Since the sACK option may have changed the length of the payload, update that.
        ip_reply_repr.set_payload_len(reply_repr.buffer_len());
        (ip_reply_repr, reply_repr)
    }

    pub(crate) fn accepts(&self, ip_repr: &IpRepr, repr: &TcpRepr) -> bool {
        if self.state == State::Closed {
            return false;
        }

        // If we're still listening for SYNs and the packet has an ACK, it cannot
        // be destined to this socket, but another one may well listen on the same
        // local endpoint.
        if self.state == State::Listen && repr.ack_number.is_some() {
            return false;
        }

        // Reject packets with a wrong destination.
        if self.local_endpoint.port != repr.dst_port {
            return false;
        }
        if !self.local_endpoint.addr.is_unspecified()
            && self.local_endpoint.addr != ip_repr.dst_addr()
        {
            return false;
        }

        // Reject packets from a source to which we aren't connected.
        if self.remote_endpoint.port != 0 && self.remote_endpoint.port != repr.src_port {
            return false;
        }
        if !self.remote_endpoint.addr.is_unspecified()
            && self.remote_endpoint.addr != ip_repr.src_addr()
        {
            return false;
        }

        true
    }

<<<<<<< HEAD
    pub fn process(&mut self, timestamp: Instant, ip_repr: &IpRepr, repr: &TcpRepr) ->
    Result<Option<(IpRepr, TcpRepr<'static>)>> {
=======
    pub(crate) fn process(
        &mut self,
        cx: &Context,
        ip_repr: &IpRepr,
        repr: &TcpRepr,
    ) -> Result<Option<(IpRepr, TcpRepr<'static>)>> {
>>>>>>> 1134eb28
        debug_assert!(self.accepts(ip_repr, repr));

        // Consider how much the sequence number space differs from the transmit buffer space.
        let (sent_syn, sent_fin) = match self.state {
            // In SYN-SENT or SYN-RECEIVED, we've just sent a SYN.
            State::SynSent | State::SynReceived => (true, false),
            // In FIN-WAIT-1, LAST-ACK, or CLOSING, we've just sent a FIN.
            State::FinWait1 | State::LastAck | State::Closing => (false, true),
            // In all other states we've already got acknowledgemetns for
            // all of the control flags we sent.
            _ => (false, false),
        };
        let control_len = (sent_syn as usize) + (sent_fin as usize);

        // Reject unacceptable acknowledgements.
        match (self.state, repr) {
            // An RST received in response to initial SYN is acceptable if it acknowledges
            // the initial SYN.
            (
                State::SynSent,
                &TcpRepr {
                    control: TcpControl::Rst,
                    ack_number: None,
                    ..
                },
            ) => {
                net_debug!(
                    "{}:{}:{}: unacceptable RST (expecting RST|ACK) \
                            in response to initial SYN",
                    self.meta.handle,
                    self.local_endpoint,
                    self.remote_endpoint
                );
                return Err(Error::Dropped);
            }
            (
                State::SynSent,
                &TcpRepr {
                    control: TcpControl::Rst,
                    ack_number: Some(ack_number),
                    ..
                },
            ) => {
                if ack_number != self.local_seq_no + 1 {
                    net_debug!(
                        "{}:{}:{}: unacceptable RST|ACK in response to initial SYN",
                        self.meta.handle,
                        self.local_endpoint,
                        self.remote_endpoint
                    );
                    return Err(Error::Dropped);
                }
            }
            // Any other RST need only have a valid sequence number.
            (
                _,
                &TcpRepr {
                    control: TcpControl::Rst,
                    ..
                },
            ) => (),
            // The initial SYN cannot contain an acknowledgement.
            (
                State::Listen,
                &TcpRepr {
                    ack_number: None, ..
                },
            ) => (),
            // This case is handled above.
            (
                State::Listen,
                &TcpRepr {
                    ack_number: Some(_),
                    ..
                },
            ) => unreachable!(),
            // Every packet after the initial SYN must be an acknowledgement.
            (
                _,
                &TcpRepr {
                    ack_number: None, ..
                },
            ) => {
                net_debug!(
                    "{}:{}:{}: expecting an ACK",
                    self.meta.handle,
                    self.local_endpoint,
                    self.remote_endpoint
                );
                return Err(Error::Dropped);
            }
            // Any ACK in the SYN-SENT state must have the SYN flag set.
            (
                State::SynSent,
                &TcpRepr {
                    control: TcpControl::None,
                    ack_number: Some(_),
                    ..
                },
            ) => {
                net_debug!(
                    "{}:{}:{}: expecting a SYN|ACK",
                    self.meta.handle,
                    self.local_endpoint,
                    self.remote_endpoint
                );
                self.abort();
                return Err(Error::Dropped);
            }
            // SYN|ACK in the SYN-SENT state must have the exact ACK number.
            (
                State::SynSent,
                &TcpRepr {
                    control: TcpControl::Syn,
                    ack_number: Some(ack_number),
                    ..
                },
            ) => {
                if ack_number != self.local_seq_no + 1 {
                    net_debug!(
                        "{}:{}:{}: unacceptable SYN|ACK in response to initial SYN",
                        self.meta.handle,
                        self.local_endpoint,
                        self.remote_endpoint
                    );
                    return Err(Error::Dropped);
                }
            }
            // Every acknowledgement must be for transmitted but unacknowledged data.
            (
                _,
                &TcpRepr {
                    ack_number: Some(ack_number),
                    ..
                },
            ) => {
                let unacknowledged = self.tx_buffer.len() + control_len;

                // Acceptable ACK range (both inclusive)
                let ack_min = self.local_seq_no;
                let ack_max = self.local_seq_no + unacknowledged;

                if ack_number < ack_min {
                    net_debug!(
                        "{}:{}:{}: duplicate ACK ({} not in {}...{})",
                        self.meta.handle,
                        self.local_endpoint,
                        self.remote_endpoint,
                        ack_number,
                        ack_min,
                        ack_max
                    );
                    return Err(Error::Dropped);
                }

                if ack_number > ack_max {
                    net_debug!(
                        "{}:{}:{}: unacceptable ACK ({} not in {}...{})",
                        self.meta.handle,
                        self.local_endpoint,
                        self.remote_endpoint,
                        ack_number,
                        ack_min,
                        ack_max
                    );
                    return Ok(Some(self.ack_reply(ip_repr, repr)));
                }
            }
        }

        let window_start = self.remote_seq_no + self.rx_buffer.len();
        let window_end = self.remote_seq_no + self.rx_buffer.capacity();
        let segment_start = repr.seq_number;
        let segment_end = repr.seq_number + repr.segment_len();

        let payload_offset;
        match self.state {
            // In LISTEN and SYN-SENT states, we have not yet synchronized with the remote end.
            State::Listen | State::SynSent => payload_offset = 0,
            // In all other states, segments must occupy a valid portion of the receive window.
            _ => {
                let mut segment_in_window = true;

                if window_start == window_end && segment_start != segment_end {
                    net_debug!(
                        "{}:{}:{}: non-zero-length segment with zero receive window, \
                                will only send an ACK",
                        self.meta.handle,
                        self.local_endpoint,
                        self.remote_endpoint
                    );
                    segment_in_window = false;
                }

                if segment_start == segment_end && segment_end == window_start - 1 {
                    net_debug!(
                        "{}:{}:{}: received a keep-alive or window probe packet, \
                                will send an ACK",
                        self.meta.handle,
                        self.local_endpoint,
                        self.remote_endpoint
                    );
                    segment_in_window = false;
                } else if !((window_start <= segment_start && segment_start <= window_end)
                    && (window_start <= segment_end && segment_end <= window_end))
                {
                    net_debug!(
                        "{}:{}:{}: segment not in receive window \
                                ({}..{} not intersecting {}..{}), will send challenge ACK",
                        self.meta.handle,
                        self.local_endpoint,
                        self.remote_endpoint,
                        segment_start,
                        segment_end,
                        window_start,
                        window_end
                    );
                    segment_in_window = false;
                }

                if segment_in_window {
                    // We've checked that segment_start >= window_start above.
                    payload_offset = (segment_start - window_start) as usize;
                    self.local_rx_last_seq = Some(repr.seq_number);
                } else {
                    // If we're in the TIME-WAIT state, restart the TIME-WAIT timeout, since
                    // the remote end may not have realized we've closed the connection.
                    if self.state == State::TimeWait {
                        self.timer.set_for_close(cx.now);
                    }

                    return Ok(Some(self.ack_reply(ip_repr, &repr)));
                }
            }
        }

        // Compute the amount of acknowledged octets, removing the SYN and FIN bits
        // from the sequence space.
        let mut ack_len = 0;
        let mut ack_of_fin = false;
        if repr.control != TcpControl::Rst {
            if let Some(ack_number) = repr.ack_number {
                ack_len = ack_number - self.local_seq_no;
                // There could have been no data sent before the SYN, so we always remove it
                // from the sequence space.
                if sent_syn {
                    ack_len -= 1
                }
                // We could've sent data before the FIN, so only remove FIN from the sequence
                // space if all of that data is acknowledged.
                if sent_fin && self.tx_buffer.len() + 1 == ack_len {
                    ack_len -= 1;
                    net_trace!(
                        "{}:{}:{}: received ACK of FIN",
                        self.meta.handle,
                        self.local_endpoint,
                        self.remote_endpoint
                    );
                    ack_of_fin = true;
                }

                self.rtte.on_ack(cx.now, ack_number);
            }
        }

        // Disregard control flags we don't care about or shouldn't act on yet.
        let mut control = repr.control;
        control = control.quash_psh();

        // If a FIN is received at the end of the current segment but the start of the segment
        // is not at the start of the receive window, disregard this FIN.
        if control == TcpControl::Fin && window_start != segment_start {
            control = TcpControl::None;
        }

        // Validate and update the state.
        match (self.state, control) {
            // RSTs are not accepted in the LISTEN state.
            (State::Listen, TcpControl::Rst) => return Err(Error::Dropped),

            // RSTs in SYN-RECEIVED flip the socket back to the LISTEN state.
            (State::SynReceived, TcpControl::Rst) => {
                net_trace!(
                    "{}:{}:{}: received RST",
                    self.meta.handle,
                    self.local_endpoint,
                    self.remote_endpoint
                );
                self.local_endpoint.addr = self.listen_address;
                self.remote_endpoint = IpEndpoint::default();
                self.set_state(State::Listen);
                return Ok(None);
            }

            // RSTs in any other state close the socket.
            (_, TcpControl::Rst) => {
                net_trace!(
                    "{}:{}:{}: received RST",
                    self.meta.handle,
                    self.local_endpoint,
                    self.remote_endpoint
                );
                self.set_state(State::Closed);
                self.local_endpoint = IpEndpoint::default();
                self.remote_endpoint = IpEndpoint::default();
                return Ok(None);
            }

            // SYN packets in the LISTEN state change it to SYN-RECEIVED.
            (State::Listen, TcpControl::Syn) => {
                net_trace!("{}:{}: received SYN", self.meta.handle, self.local_endpoint);
                self.local_endpoint = IpEndpoint::new(ip_repr.dst_addr(), repr.dst_port);
                self.remote_endpoint = IpEndpoint::new(ip_repr.src_addr(), repr.src_port);
                // FIXME: use something more secure here
                self.local_seq_no = TcpSeqNumber(-repr.seq_number.0);
                self.remote_seq_no = repr.seq_number + 1;
                self.remote_last_seq = self.local_seq_no;
                self.remote_has_sack = repr.sack_permitted;
                if let Some(max_seg_size) = repr.max_seg_size {
                    self.remote_mss = max_seg_size as usize
                }
                self.remote_win_scale = repr.window_scale;
                // Remote doesn't support window scaling, don't do it.
                if self.remote_win_scale.is_none() {
                    self.remote_win_shift = 0;
                }
                self.set_state(State::SynReceived);
                self.timer.set_for_idle(cx.now, self.keep_alive);
            }

            // ACK packets in the SYN-RECEIVED state change it to ESTABLISHED.
            (State::SynReceived, TcpControl::None) => {
                self.set_state(State::Established);
                self.timer.set_for_idle(cx.now, self.keep_alive);
            }

            // FIN packets in the SYN-RECEIVED state change it to CLOSE-WAIT.
            // It's not obvious from RFC 793 that this is permitted, but
            // 7th and 8th steps in the "SEGMENT ARRIVES" event describe this behavior.
            (State::SynReceived, TcpControl::Fin) => {
                self.remote_seq_no += 1;
                self.rx_fin_received = true;
                self.set_state(State::CloseWait);
                self.timer.set_for_idle(cx.now, self.keep_alive);
            }

            // SYN|ACK packets in the SYN-SENT state change it to ESTABLISHED.
            (State::SynSent, TcpControl::Syn) => {
                net_trace!(
                    "{}:{}:{}: received SYN|ACK",
                    self.meta.handle,
                    self.local_endpoint,
                    self.remote_endpoint
                );
                self.local_endpoint = IpEndpoint::new(ip_repr.dst_addr(), repr.dst_port);
                self.remote_seq_no = repr.seq_number + 1;
                self.remote_last_seq = self.local_seq_no + 1;
                self.remote_last_ack = Some(repr.seq_number);
                self.remote_win_scale = repr.window_scale;
                // Remote doesn't support window scaling, don't do it.
                if self.remote_win_scale.is_none() {
                    self.remote_win_shift = 0;
                }

                if let Some(max_seg_size) = repr.max_seg_size {
                    self.remote_mss = max_seg_size as usize;
                }
                self.set_state(State::Established);
                self.timer.set_for_idle(cx.now, self.keep_alive);
            }

            // ACK packets in ESTABLISHED state reset the retransmit timer,
            // except for duplicate ACK packets which preserve it.
            (State::Established, TcpControl::None) => {
                if !self.timer.is_retransmit() || ack_len != 0 {
                    self.timer.set_for_idle(cx.now, self.keep_alive);
                }
            }

            // FIN packets in ESTABLISHED state indicate the remote side has closed.
            (State::Established, TcpControl::Fin) => {
                self.remote_seq_no += 1;
                self.rx_fin_received = true;
                self.set_state(State::CloseWait);
                self.timer.set_for_idle(cx.now, self.keep_alive);
            }

            // ACK packets in FIN-WAIT-1 state change it to FIN-WAIT-2, if we've already
            // sent everything in the transmit buffer. If not, they reset the retransmit timer.
            (State::FinWait1, TcpControl::None) => {
                if ack_of_fin {
                    self.set_state(State::FinWait2);
                }
                self.timer.set_for_idle(cx.now, self.keep_alive);
            }

            // FIN packets in FIN-WAIT-1 state change it to CLOSING, or to TIME-WAIT
            // if they also acknowledge our FIN.
            (State::FinWait1, TcpControl::Fin) => {
                self.remote_seq_no += 1;
                self.rx_fin_received = true;
                if ack_of_fin {
                    self.set_state(State::TimeWait);
                    self.timer.set_for_close(cx.now);
                } else {
                    self.set_state(State::Closing);
                    self.timer.set_for_idle(cx.now, self.keep_alive);
                }
            }

            // Data packets in FIN-WAIT-2 reset the idle timer.
            (State::FinWait2, TcpControl::None) => {
                self.timer.set_for_idle(cx.now, self.keep_alive);
            }

            // FIN packets in FIN-WAIT-2 state change it to TIME-WAIT.
            (State::FinWait2, TcpControl::Fin) => {
                self.remote_seq_no += 1;
                self.rx_fin_received = true;
                self.set_state(State::TimeWait);
                self.timer.set_for_close(cx.now);
            }

            // ACK packets in CLOSING state change it to TIME-WAIT.
            (State::Closing, TcpControl::None) => {
                if ack_of_fin {
                    self.set_state(State::TimeWait);
                    self.timer.set_for_close(cx.now);
                } else {
                    self.timer.set_for_idle(cx.now, self.keep_alive);
                }
            }

            // ACK packets in CLOSE-WAIT state reset the retransmit timer.
            (State::CloseWait, TcpControl::None) => {
                self.timer.set_for_idle(cx.now, self.keep_alive);
            }

            // ACK packets in LAST-ACK state change it to CLOSED.
            (State::LastAck, TcpControl::None) => {
                if ack_of_fin {
                    // Clear the remote endpoint, or we'll send an RST there.
                    self.set_state(State::Closed);
                    self.local_endpoint = IpEndpoint::default();
                    self.remote_endpoint = IpEndpoint::default();
                } else {
                    self.timer.set_for_idle(cx.now, self.keep_alive);
                }
            }

            _ => {
                net_debug!(
                    "{}:{}:{}: unexpected packet {}",
                    self.meta.handle,
                    self.local_endpoint,
                    self.remote_endpoint,
                    repr
                );
                return Err(Error::Dropped);
            }
        }

        // Update remote state.
        self.remote_last_ts = Some(cx.now);

        // RFC 1323: The window field (SEG.WND) in the header of every incoming segment, with the
        // exception of SYN segments, is left-shifted by Snd.Wind.Scale bits before updating SND.WND.
        let scale = match repr.control {
            TcpControl::Syn => 0,
            _ => self.remote_win_scale.unwrap_or(0),
        };
        self.remote_win_len = (repr.window_len as usize) << (scale as usize);

        if ack_len > 0 {
            // Dequeue acknowledged octets.
            debug_assert!(self.tx_buffer.len() >= ack_len);
            net_trace!(
                "{}:{}:{}: tx buffer: dequeueing {} octets (now {})",
                self.meta.handle,
                self.local_endpoint,
                self.remote_endpoint,
                ack_len,
                self.tx_buffer.len() - ack_len
            );
            self.tx_buffer.dequeue_allocated(ack_len);

            // There's new room available in tx_buffer, wake the waiting task if any.
            #[cfg(feature = "async")]
            self.tx_waker.wake();
        }

        if let Some(ack_number) = repr.ack_number {
            // TODO: When flow control is implemented,
            // refractor the following block within that implementation

            // Detect and react to duplicate ACKs by:
            // 1. Check if duplicate ACK and change self.local_rx_dup_acks accordingly
            // 2. If exactly 3 duplicate ACKs recived, set for fast retransmit
            // 3. Update the last received ACK (self.local_rx_last_ack)
            match self.local_rx_last_ack {
                // Duplicate ACK if payload empty and ACK doesn't move send window ->
                // Increment duplicate ACK count and set for retransmit if we just recived
                // the third duplicate ACK
                Some(ref last_rx_ack)
                    if repr.payload.is_empty()
                        && *last_rx_ack == ack_number
                        && ack_number < self.remote_last_seq =>
                {
                    // Increment duplicate ACK count
                    self.local_rx_dup_acks = self.local_rx_dup_acks.saturating_add(1);

                    net_debug!(
                        "{}:{}:{}: received duplicate ACK for seq {} (duplicate nr {}{})",
                        self.meta.handle,
                        self.local_endpoint,
                        self.remote_endpoint,
                        ack_number,
                        self.local_rx_dup_acks,
                        if self.local_rx_dup_acks == u8::max_value() {
                            "+"
                        } else {
                            ""
                        }
                    );

                    if self.local_rx_dup_acks == 3 {
                        self.timer.set_for_fast_retransmit();
                        net_debug!(
                            "{}:{}:{}: started fast retransmit",
                            self.meta.handle,
                            self.local_endpoint,
                            self.remote_endpoint
                        );
                    }
                }
                // No duplicate ACK -> Reset state and update last recived ACK
                _ => {
                    if self.local_rx_dup_acks > 0 {
                        self.local_rx_dup_acks = 0;
                        net_debug!(
                            "{}:{}:{}: reset duplicate ACK count",
                            self.meta.handle,
                            self.local_endpoint,
                            self.remote_endpoint
                        );
                    }
                    self.local_rx_last_ack = Some(ack_number);
                }
            };
            // We've processed everything in the incoming segment, so advance the local
            // sequence number past it.
            self.local_seq_no = ack_number;
            // During retransmission, if an earlier segment got lost but later was
            // successfully received, self.local_seq_no can move past self.remote_last_seq.
            // Do not attempt to retransmit the latter segments; not only this is pointless
            // in theory but also impossible in practice, since they have been already
            // deallocated from the buffer.
            if self.remote_last_seq < self.local_seq_no {
                self.remote_last_seq = self.local_seq_no
            }
        }

        let payload_len = repr.payload.len();
        if payload_len == 0 {
            return Ok(None);
        }

        let assembler_was_empty = self.assembler.is_empty();

        // Try adding payload octets to the assembler.
        match self.assembler.add(payload_offset, payload_len) {
            Ok(()) => {
                debug_assert!(self.assembler.total_size() == self.rx_buffer.capacity());
                // Place payload octets into the buffer.
                net_trace!(
                    "{}:{}:{}: rx buffer: receiving {} octets at offset {}",
                    self.meta.handle,
                    self.local_endpoint,
                    self.remote_endpoint,
                    payload_len,
                    payload_offset
                );
                self.rx_buffer
                    .write_unallocated(payload_offset, repr.payload);
            }
            Err(_) => {
                net_debug!(
                    "{}:{}:{}: assembler: too many holes to add {} octets at offset {}",
                    self.meta.handle,
                    self.local_endpoint,
                    self.remote_endpoint,
                    payload_len,
                    payload_offset
                );
                return Err(Error::Dropped);
            }
        }

        if let Some(contig_len) = self.assembler.remove_front() {
            debug_assert!(self.assembler.total_size() == self.rx_buffer.capacity());
            // Enqueue the contiguous data octets in front of the buffer.
            net_trace!(
                "{}:{}:{}: rx buffer: enqueueing {} octets (now {})",
                self.meta.handle,
                self.local_endpoint,
                self.remote_endpoint,
                contig_len,
                self.rx_buffer.len() + contig_len
            );
            self.rx_buffer.enqueue_unallocated(contig_len);

            // There's new data in rx_buffer, notify waiting task if any.
            #[cfg(feature = "async")]
            self.rx_waker.wake();
        }

        if !self.assembler.is_empty() {
            // Print the ranges recorded in the assembler.
            net_trace!(
                "{}:{}:{}: assembler: {}",
                self.meta.handle,
                self.local_endpoint,
                self.remote_endpoint,
                self.assembler
            );
        }

        // Handle delayed acks
        if let Some(ack_delay) = self.ack_delay {
            if self.ack_to_transmit() || self.window_to_update() {
                self.ack_delay_until = match self.ack_delay_until {
                    None => {
                        net_trace!(
                            "{}:{}:{}: starting delayed ack timer",
                            self.meta.handle,
                            self.local_endpoint,
                            self.remote_endpoint
                        );

                        Some(cx.now + ack_delay)
                    }
                    // RFC1122 says "in a stream of full-sized segments there SHOULD be an ACK
                    // for at least every second segment".
                    // For now, we send an ACK every second received packet, full-sized or not.
                    Some(_) => {
                        net_trace!(
                            "{}:{}:{}: delayed ack timer already started, forcing expiry",
                            self.meta.handle,
                            self.local_endpoint,
                            self.remote_endpoint
                        );
                        None
                    }
                };
            }
        }

        // Per RFC 5681, we should send an immediate ACK when either:
        //  1) an out-of-order segment is received, or
        //  2) a segment arrives that fills in all or part of a gap in sequence space.
        if !self.assembler.is_empty() || !assembler_was_empty {
            // Note that we change the transmitter state here.
            // This is fine because smoltcp assumes that it can always transmit zero or one
            // packets for every packet it receives.
            net_trace!(
                "{}:{}:{}: ACKing incoming segment",
                self.meta.handle,
                self.local_endpoint,
                self.remote_endpoint
            );
            Ok(Some(self.ack_reply(ip_repr, &repr)))
        } else {
            Ok(None)
        }
    }

    fn timed_out(&self, timestamp: Instant) -> bool {
        match (self.remote_last_ts, self.timeout) {
            (Some(remote_last_ts), Some(timeout)) => timestamp >= remote_last_ts + timeout,
            (_, _) => false,
        }
    }

    fn seq_to_transmit(&self, cx: &Context) -> bool {
        let ip_header_len = match self.local_endpoint.addr {
            #[cfg(feature = "proto-ipv4")]
            IpAddress::Ipv4(_) => crate::wire::IPV4_HEADER_LEN,
            #[cfg(feature = "proto-ipv6")]
            IpAddress::Ipv6(_) => crate::wire::IPV6_HEADER_LEN,
            IpAddress::Unspecified => unreachable!(),
        };

        // Max segment size we're able to send due to MTU limitations.
        let local_mss = cx.caps.ip_mtu() - ip_header_len - TCP_HEADER_LEN;

        // The effective max segment size, taking into account our and remote's limits.
        let effective_mss = local_mss.min(self.remote_mss);

        // Have we sent data that hasn't been ACKed yet?
        let data_in_flight = self.remote_last_seq != self.local_seq_no;

        // max sequence number we can send.
        let max_send_seq =
            self.local_seq_no + core::cmp::min(self.remote_win_len, self.tx_buffer.len());

        // Max amount of octets we can send.
        let max_send = if max_send_seq >= self.remote_last_seq {
            max_send_seq - self.remote_last_seq
        } else {
            0
        };

        // Can we send at least 1 octet?
        let mut can_send = max_send != 0;
        // Can we send at least 1 full segment?
        let can_send_full = max_send >= effective_mss;

        // Do we have to send a FIN?
        let want_fin = match self.state {
            State::FinWait1 => true,
            State::Closing => true,
            State::LastAck => true,
            _ => false,
        };

        if self.nagle && data_in_flight && !can_send_full {
            can_send = false;
        }

        // Can we actually send the FIN? We can send it if:
        // 1. We have unsent data that fits in the remote window.
        // 2. We have no unsent data.
        // This condition matches only if #2, because #1 is already covered by can_data and we're ORing them.
        let can_fin = want_fin && self.remote_last_seq == self.local_seq_no + self.tx_buffer.len();

        can_send || can_fin
    }

    fn delayed_ack_expired(&self, timestamp: Instant) -> bool {
        match self.ack_delay_until {
            None => true,
            Some(t) => t <= timestamp,
        }
    }

    fn ack_to_transmit(&self) -> bool {
        if let Some(remote_last_ack) = self.remote_last_ack {
            remote_last_ack < self.remote_seq_no + self.rx_buffer.len()
        } else {
            false
        }
    }

    fn window_to_update(&self) -> bool {
        match self.state {
            State::SynSent
            | State::SynReceived
            | State::Established
            | State::FinWait1
            | State::FinWait2 => self.scaled_window() > self.remote_last_win,
            _ => false,
        }
    }

<<<<<<< HEAD
    pub fn dispatch<F>(&mut self, timestamp: Instant, caps: usize,
                       emit: F) -> Result<()>
        where F: FnOnce((IpRepr, TcpRepr)) -> Result<()> {
        if !self.remote_endpoint.is_specified() { return Err(Error::Exhausted) }
=======
    pub(crate) fn dispatch<F>(&mut self, cx: &Context, emit: F) -> Result<()>
    where
        F: FnOnce((IpRepr, TcpRepr)) -> Result<()>,
    {
        if !self.remote_endpoint.is_specified() {
            return Err(Error::Exhausted);
        }
>>>>>>> 1134eb28

        if self.remote_last_ts.is_none() {
            // We get here in exactly two cases:
            //  1) This socket just transitioned into SYN-SENT.
            //  2) This socket had an empty transmit buffer and some data was added there.
            // Both are similar in that the socket has been quiet for an indefinite
            // period of time, it isn't anymore, and the local endpoint is talking.
            // So, we start counting the timeout not from the last received packet
            // but from the first transmitted one.
            self.remote_last_ts = Some(cx.now);
        }

        // Check if any state needs to be changed because of a timer.
        if self.timed_out(cx.now) {
            // If a timeout expires, we should abort the connection.
            net_debug!(
                "{}:{}:{}: timeout exceeded",
                self.meta.handle,
                self.local_endpoint,
                self.remote_endpoint
            );
            self.set_state(State::Closed);
        } else if !self.seq_to_transmit(cx) {
            if let Some(retransmit_delta) = self.timer.should_retransmit(cx.now) {
                // If a retransmit timer expired, we should resend data starting at the last ACK.
                net_debug!(
                    "{}:{}:{}: retransmitting at t+{}",
                    self.meta.handle,
                    self.local_endpoint,
                    self.remote_endpoint,
                    retransmit_delta
                );
                self.remote_last_seq = self.local_seq_no;
                self.rtte.on_retransmit();
            }
        }

        // Decide whether we're sending a packet.
        if self.seq_to_transmit(cx) {
            // If we have data to transmit and it fits into partner's window, do it.
            net_trace!(
                "{}:{}:{}: outgoing segment will send data or flags",
                self.meta.handle,
                self.local_endpoint,
                self.remote_endpoint
            );
        } else if self.ack_to_transmit() && self.delayed_ack_expired(cx.now) {
            // If we have data to acknowledge, do it.
            net_trace!(
                "{}:{}:{}: outgoing segment will acknowledge",
                self.meta.handle,
                self.local_endpoint,
                self.remote_endpoint
            );
        } else if self.window_to_update() && self.delayed_ack_expired(cx.now) {
            // If we have window length increase to advertise, do it.
            net_trace!(
                "{}:{}:{}: outgoing segment will update window",
                self.meta.handle,
                self.local_endpoint,
                self.remote_endpoint
            );
        } else if self.state == State::Closed {
            // If we need to abort the connection, do it.
            net_trace!(
                "{}:{}:{}: outgoing segment will abort connection",
                self.meta.handle,
                self.local_endpoint,
                self.remote_endpoint
            );
        } else if self.timer.should_retransmit(cx.now).is_some() {
            // If we have packets to retransmit, do it.
            net_trace!(
                "{}:{}:{}: retransmit timer expired",
                self.meta.handle,
                self.local_endpoint,
                self.remote_endpoint
            );
        } else if self.timer.should_keep_alive(cx.now) {
            // If we need to transmit a keep-alive packet, do it.
            net_trace!(
                "{}:{}:{}: keep-alive timer expired",
                self.meta.handle,
                self.local_endpoint,
                self.remote_endpoint
            );
        } else if self.timer.should_close(cx.now) {
            // If we have spent enough time in the TIME-WAIT state, close the socket.
            net_trace!(
                "{}:{}:{}: TIME-WAIT timer expired",
                self.meta.handle,
                self.local_endpoint,
                self.remote_endpoint
            );
            self.reset();
            return Err(Error::Exhausted);
        } else {
            return Err(Error::Exhausted);
        }

        // Construct the lowered IP representation.
        // We might need this to calculate the MSS, so do it early.
        let mut ip_repr = IpRepr::Unspecified {
            src_addr: self.local_endpoint.addr,
            dst_addr: self.remote_endpoint.addr,
            protocol: IpProtocol::Tcp,
            hop_limit: self.hop_limit.unwrap_or(64),
            payload_len: 0,
        }
        .lower(&[])?;

        // Construct the basic TCP representation, an empty ACK packet.
        // We'll adjust this to be more specific as needed.
        let mut repr = TcpRepr {
            src_port: self.local_endpoint.port,
            dst_port: self.remote_endpoint.port,
            control: TcpControl::None,
            seq_number: self.remote_last_seq,
            ack_number: Some(self.remote_seq_no + self.rx_buffer.len()),
            window_len: self.scaled_window(),
            window_scale: None,
            max_seg_size: None,
            sack_permitted: false,
            sack_ranges: [None, None, None],
            payload: &[],
        };

        match self.state {
            // We transmit an RST in the CLOSED state. If we ended up in the CLOSED state
            // with a specified endpoint, it means that the socket was aborted.
            State::Closed => {
                repr.control = TcpControl::Rst;
            }

            // We never transmit anything in the LISTEN state.
            State::Listen => return Err(Error::Exhausted),

            // We transmit a SYN in the SYN-SENT state.
            // We transmit a SYN|ACK in the SYN-RECEIVED state.
            State::SynSent | State::SynReceived => {
                repr.control = TcpControl::Syn;
                // window len must NOT be scaled in SYNs.
                repr.window_len = self.rx_buffer.window().min((1 << 16) - 1) as u16;
                if self.state == State::SynSent {
                    repr.ack_number = None;
                    repr.window_scale = Some(self.remote_win_shift);
                    repr.sack_permitted = true;
                } else {
                    repr.sack_permitted = self.remote_has_sack;
                    repr.window_scale = self.remote_win_scale.map(|_| self.remote_win_shift);
                }
            }

            // We transmit data in all states where we may have data in the buffer,
            // or the transmit half of the connection is still open.
            State::Established
            | State::FinWait1
            | State::Closing
            | State::CloseWait
            | State::LastAck => {
                // Extract as much data as the remote side can receive in this packet
                // from the transmit buffer.

                // Right edge of window, ie the max sequence number we're allowed to send.
                let win_right_edge = self.local_seq_no + self.remote_win_len;

                // Max amount of octets we're allowed to send according to the remote window.
                let win_limit = if win_right_edge >= self.remote_last_seq {
                    win_right_edge - self.remote_last_seq
                } else {
                    // This can happen if we've sent some data and later the remote side
                    // has shrunk its window so that data is no longer inside the window.
                    // This should be very rare and is strongly discouraged by the RFCs,
                    // but it does happen in practice.
                    // http://www.tcpipguide.com/free/t_TCPWindowManagementIssues.htm
                    0
                };

                // Maximum size we're allowed to send. This can be limited by 3 factors:
                // 1. remote window
                // 2. MSS the remote is willing to accept, probably determined by their MTU
                // 3. MSS we can send, determined by our MTU.
                let size = win_limit
                    .min(self.remote_mss)
                    .min(cx.caps.ip_mtu() - ip_repr.buffer_len() - TCP_HEADER_LEN);

                let offset = self.remote_last_seq - self.local_seq_no;
<<<<<<< HEAD
                let win_limit = self.local_seq_no + self.remote_win_len - self.remote_last_seq;
                let size = cmp::min(cmp::min(win_limit, self.remote_mss),
                                    caps - ip_repr.buffer_len() - repr.mss_header_len());
=======
>>>>>>> 1134eb28
                repr.payload = self.tx_buffer.get_allocated(offset, size);

                // If we've sent everything we had in the buffer, follow it with the PSH or FIN
                // flags, depending on whether the transmit half of the connection is open.
                if offset + repr.payload.len() == self.tx_buffer.len() {
                    match self.state {
                        State::FinWait1 | State::LastAck | State::Closing => {
                            repr.control = TcpControl::Fin
                        }
                        State::Established | State::CloseWait if !repr.payload.is_empty() => {
                            repr.control = TcpControl::Psh
                        }
                        _ => (),
                    }
                }
            }

            // In FIN-WAIT-2 and TIME-WAIT states we may only transmit ACKs for incoming data or FIN
            State::FinWait2 | State::TimeWait => {}
        }

        // There might be more than one reason to send a packet. E.g. the keep-alive timer
        // has expired, and we also have data in transmit buffer. Since any packet that occupies
        // sequence space will elicit an ACK, we only need to send an explicit packet if we
        // couldn't fill the sequence space with anything.
        let is_keep_alive;
        if self.timer.should_keep_alive(cx.now) && repr.is_empty() {
            repr.seq_number = repr.seq_number - 1;
            repr.payload = b"\x00"; // RFC 1122 says we should do this
            is_keep_alive = true;
        } else {
            is_keep_alive = false;
        }

        // Trace a summary of what will be sent.
        if is_keep_alive {
            net_trace!(
                "{}:{}:{}: sending a keep-alive",
                self.meta.handle,
                self.local_endpoint,
                self.remote_endpoint
            );
        } else if !repr.payload.is_empty() {
            net_trace!(
                "{}:{}:{}: tx buffer: sending {} octets at offset {}",
                self.meta.handle,
                self.local_endpoint,
                self.remote_endpoint,
                repr.payload.len(),
                self.remote_last_seq - self.local_seq_no
            );
        }
        if repr.control != TcpControl::None || repr.payload.is_empty() {
            let flags = match (repr.control, repr.ack_number) {
                (TcpControl::Syn, None) => "SYN",
                (TcpControl::Syn, Some(_)) => "SYN|ACK",
                (TcpControl::Fin, Some(_)) => "FIN|ACK",
                (TcpControl::Rst, Some(_)) => "RST|ACK",
                (TcpControl::Psh, Some(_)) => "PSH|ACK",
                (TcpControl::None, Some(_)) => "ACK",
                _ => "<unreachable>",
            };
            net_trace!(
                "{}:{}:{}: sending {}",
                self.meta.handle,
                self.local_endpoint,
                self.remote_endpoint,
                flags
            );
        }

        if repr.control == TcpControl::Syn {
            // Fill the MSS option. See RFC 6691 for an explanation of this calculation.
<<<<<<< HEAD
            let mut max_segment_size = caps;
            max_segment_size -= ip_repr.buffer_len();
            max_segment_size -= repr.mss_header_len();
=======
            let max_segment_size = cx.caps.ip_mtu() - ip_repr.buffer_len() - TCP_HEADER_LEN;
>>>>>>> 1134eb28
            repr.max_seg_size = Some(max_segment_size as u16);
        }

        // Actually send the packet. If this succeeds, it means the packet is in
        // the device buffer, and its transmission is imminent. If not, we might have
        // a number of problems, e.g. we need neighbor discovery.
        //
        // Bailing out if the packet isn't placed in the device buffer allows us
        // to not waste time waiting for the retransmit timer on packets that we know
        // for sure will not be successfully transmitted.
        ip_repr.set_payload_len(repr.buffer_len());
        emit((ip_repr, repr))?;

        // We've sent something, whether useful data or a keep-alive packet, so rewind
        // the keep-alive timer.
        self.timer.rewind_keep_alive(cx.now, self.keep_alive);

        // Reset delayed-ack timer
        if self.ack_delay_until.is_some() {
            net_trace!(
                "{}:{}:{}: stop delayed ack timer",
                self.meta.handle,
                self.local_endpoint,
                self.remote_endpoint
            );

            self.ack_delay_until = None;
        }

        // Leave the rest of the state intact if sending a keep-alive packet, since those
        // carry a fake segment.
        if is_keep_alive {
            return Ok(());
        }

        // We've sent a packet successfully, so we can update the internal state now.
        self.remote_last_seq = repr.seq_number + repr.segment_len();
        self.remote_last_ack = repr.ack_number;
        self.remote_last_win = repr.window_len;

        if repr.segment_len() > 0 {
            self.rtte
                .on_send(cx.now, repr.seq_number + repr.segment_len());
        }

        if !self.seq_to_transmit(cx) && repr.segment_len() > 0 {
            // If we've transmitted all data we could (and there was something at all,
            // data or flag, to transmit, not just an ACK), wind up the retransmit timer.
            self.timer
                .set_for_retransmit(cx.now, self.rtte.retransmission_timeout());
        }

        if self.state == State::Closed {
            // When aborting a connection, forget about it after sending a single RST packet.
            self.local_endpoint = IpEndpoint::default();
            self.remote_endpoint = IpEndpoint::default();
        }

        Ok(())
    }
    #[allow(clippy::if_same_then_else)]
<<<<<<< HEAD
    pub fn poll_at(&self) -> PollAt {
=======
    pub(crate) fn poll_at(&self, cx: &Context) -> PollAt {
>>>>>>> 1134eb28
        // The logic here mirrors the beginning of dispatch() closely.
        if !self.remote_endpoint.is_specified() {
            // No one to talk to, nothing to transmit.
            PollAt::Ingress
        } else if self.remote_last_ts.is_none() {
            // Socket stopped being quiet recently, we need to acquire a timestamp.
            PollAt::Now
        } else if self.state == State::Closed {
            // Socket was aborted, we have an RST packet to transmit.
            PollAt::Now
        } else if self.seq_to_transmit(cx) {
            // We have a data or flag packet to transmit.
            PollAt::Now
        } else {
            let want_ack = self.ack_to_transmit() || self.window_to_update();
            let delayed_ack_poll_at = match (want_ack, self.ack_delay_until) {
                (false, _) => PollAt::Ingress,
                (true, None) => PollAt::Now,
                (true, Some(t)) => PollAt::Time(t),
            };

            let timeout_poll_at = match (self.remote_last_ts, self.timeout) {
                // If we're transmitting or retransmitting data, we need to poll at the moment
                // when the timeout would expire.
                (Some(remote_last_ts), Some(timeout)) => PollAt::Time(remote_last_ts + timeout),
                // Otherwise we have no timeout.
                (_, _) => PollAt::Ingress,
            };

            // We wait for the earliest of our timers to fire.
            *[self.timer.poll_at(), timeout_poll_at, delayed_ack_poll_at]
                .iter()
                .min()
                .unwrap_or(&PollAt::Ingress)
        }
    }
}

impl<'a> Into<Socket<'a>> for TcpSocket<'a> {
    fn into(self) -> Socket<'a> {
        Socket::Tcp(self)
    }
}

impl<'a> fmt::Write for TcpSocket<'a> {
    fn write_str(&mut self, slice: &str) -> fmt::Result {
        let slice = slice.as_bytes();
        if self.send_slice(slice) == Ok(slice.len()) {
            Ok(())
        } else {
            Err(fmt::Error)
        }
    }
}

#[cfg(test)]
mod test {
    use super::*;
    use crate::wire::ip::test::{MOCK_IP_ADDR_1, MOCK_IP_ADDR_2, MOCK_IP_ADDR_3, MOCK_UNSPECIFIED};
    use crate::wire::{IpAddress, IpCidr, IpRepr};
    use core::i32;
    use std::vec::Vec;

    // =========================================================================================//
    // Constants
    // =========================================================================================//

    const LOCAL_PORT: u16 = 80;
    const REMOTE_PORT: u16 = 49500;
    const LOCAL_END: IpEndpoint = IpEndpoint {
        addr: MOCK_IP_ADDR_1,
        port: LOCAL_PORT,
    };
    const REMOTE_END: IpEndpoint = IpEndpoint {
        addr: MOCK_IP_ADDR_2,
        port: REMOTE_PORT,
    };
    const LOCAL_SEQ: TcpSeqNumber = TcpSeqNumber(10000);
    const REMOTE_SEQ: TcpSeqNumber = TcpSeqNumber(-10000);

    const SEND_IP_TEMPL: IpRepr = IpRepr::Unspecified {
        src_addr: MOCK_IP_ADDR_1,
        dst_addr: MOCK_IP_ADDR_2,
        protocol: IpProtocol::Tcp,
        payload_len: 20,
        hop_limit: 64,
    };
    const SEND_TEMPL: TcpRepr<'static> = TcpRepr {
        src_port: REMOTE_PORT,
        dst_port: LOCAL_PORT,
        control: TcpControl::None,
        seq_number: TcpSeqNumber(0),
        ack_number: Some(TcpSeqNumber(0)),
        window_len: 256,
        window_scale: None,
        max_seg_size: None,
        sack_permitted: false,
        sack_ranges: [None, None, None],
        payload: &[],
    };
    const _RECV_IP_TEMPL: IpRepr = IpRepr::Unspecified {
        src_addr: MOCK_IP_ADDR_1,
        dst_addr: MOCK_IP_ADDR_2,
        protocol: IpProtocol::Tcp,
        payload_len: 20,
        hop_limit: 64,
    };
    const RECV_TEMPL: TcpRepr<'static> = TcpRepr {
        src_port: LOCAL_PORT,
        dst_port: REMOTE_PORT,
        control: TcpControl::None,
        seq_number: TcpSeqNumber(0),
        ack_number: Some(TcpSeqNumber(0)),
        window_len: 64,
        window_scale: None,
        max_seg_size: None,
        sack_permitted: false,
        sack_ranges: [None, None, None],
        payload: &[],
    };

    #[cfg(feature = "proto-ipv6")]
    const BASE_MSS: u16 = 1440;
    #[cfg(all(feature = "proto-ipv4", not(feature = "proto-ipv6")))]
    const BASE_MSS: u16 = 1460;

    // =========================================================================================//
    // Helper functions
    // =========================================================================================//

    fn send(
        socket: &mut TcpSocket,
        timestamp: Instant,
        repr: &TcpRepr,
    ) -> Result<Option<TcpRepr<'static>>> {
        let ip_repr = IpRepr::Unspecified {
            src_addr: MOCK_IP_ADDR_2,
            dst_addr: MOCK_IP_ADDR_1,
            protocol: IpProtocol::Tcp,
            payload_len: repr.buffer_len(),
            hop_limit: 64,
        };
        net_trace!("send: {}", repr);

        assert!(socket.accepts(&ip_repr, repr));

        let mut cx = Context::DUMMY.clone();
        cx.now = timestamp;
        match socket.process(&cx, &ip_repr, repr) {
            Ok(Some((_ip_repr, repr))) => {
                net_trace!("recv: {}", repr);
                Ok(Some(repr))
            }
            Ok(None) => Ok(None),
            Err(err) => Err(err),
        }
    }

    fn recv<F>(socket: &mut TcpSocket, timestamp: Instant, mut f: F)
    where
        F: FnMut(Result<TcpRepr>),
    {
        let mut cx = Context::DUMMY.clone();
        cx.now = timestamp;
        let result = socket.dispatch(&cx, |(ip_repr, tcp_repr)| {
            let ip_repr = ip_repr.lower(&[IpCidr::new(LOCAL_END.addr, 24)]).unwrap();

            assert_eq!(ip_repr.protocol(), IpProtocol::Tcp);
            assert_eq!(ip_repr.src_addr(), MOCK_IP_ADDR_1);
            assert_eq!(ip_repr.dst_addr(), MOCK_IP_ADDR_2);
            assert_eq!(ip_repr.payload_len(), tcp_repr.buffer_len());

            net_trace!("recv: {}", tcp_repr);
            Ok(f(Ok(tcp_repr)))
        });
        match result {
            Ok(()) => (),
            Err(e) => f(Err(e)),
        }
    }

    macro_rules! send {
        ($socket:ident, $repr:expr) =>
            (send!($socket, time 0, $repr));
        ($socket:ident, $repr:expr, $result:expr) =>
            (send!($socket, time 0, $repr, $result));
        ($socket:ident, time $time:expr, $repr:expr) =>
            (send!($socket, time $time, $repr, Ok(None)));
        ($socket:ident, time $time:expr, $repr:expr, $result:expr) =>
            (assert_eq!(send(&mut $socket, Instant::from_millis($time), &$repr), $result));
    }

    macro_rules! recv {
        ($socket:ident, [$( $repr:expr ),*]) => ({
            $( recv!($socket, Ok($repr)); )*
            recv!($socket, Err(Error::Exhausted))
        });
        ($socket:ident, $result:expr) =>
            (recv!($socket, time 0, $result));
        ($socket:ident, time $time:expr, $result:expr) =>
            (recv(&mut $socket, Instant::from_millis($time), |result| {
                // Most of the time we don't care about the PSH flag.
                let result = result.map(|mut repr| {
                    repr.control = repr.control.quash_psh();
                    repr
                });
                assert_eq!(result, $result)
            }));
        ($socket:ident, time $time:expr, $result:expr, exact) =>
            (recv(&mut $socket, Instant::from_millis($time), |repr| assert_eq!(repr, $result)));
    }

    macro_rules! sanity {
        ($socket1:expr, $socket2:expr) => {{
            let (s1, s2) = ($socket1, $socket2);
            assert_eq!(s1.state, s2.state, "state");
            assert_eq!(s1.listen_address, s2.listen_address, "listen_address");
            assert_eq!(s1.local_endpoint, s2.local_endpoint, "local_endpoint");
            assert_eq!(s1.remote_endpoint, s2.remote_endpoint, "remote_endpoint");
            assert_eq!(s1.local_seq_no, s2.local_seq_no, "local_seq_no");
            assert_eq!(s1.remote_seq_no, s2.remote_seq_no, "remote_seq_no");
            assert_eq!(s1.remote_last_seq, s2.remote_last_seq, "remote_last_seq");
            assert_eq!(s1.remote_last_ack, s2.remote_last_ack, "remote_last_ack");
            assert_eq!(s1.remote_last_win, s2.remote_last_win, "remote_last_win");
            assert_eq!(s1.remote_win_len, s2.remote_win_len, "remote_win_len");
            assert_eq!(s1.timer, s2.timer, "timer");
        }};
    }

    #[cfg(feature = "log")]
    fn init_logger() {
        struct Logger;
        static LOGGER: Logger = Logger;

        impl log::Log for Logger {
            fn enabled(&self, _metadata: &log::Metadata) -> bool {
                true
            }

            fn log(&self, record: &log::Record) {
                println!("{}", record.args());
            }

            fn flush(&self) {}
        }

        // If it fails, that just means we've already set it to the same value.
        let _ = log::set_logger(&LOGGER);
        log::set_max_level(log::LevelFilter::Trace);

        println!();
    }

    fn socket() -> TcpSocket<'static> {
        socket_with_buffer_sizes(64, 64)
    }

    fn socket_with_buffer_sizes(tx_len: usize, rx_len: usize) -> TcpSocket<'static> {
        #[cfg(feature = "log")]
        init_logger();

        let rx_buffer = SocketBuffer::new(vec![0; rx_len]);
        let tx_buffer = SocketBuffer::new(vec![0; tx_len]);
        let mut socket = TcpSocket::new(rx_buffer, tx_buffer);
        socket.set_ack_delay(None);
        socket
    }

    fn socket_syn_received_with_buffer_sizes(tx_len: usize, rx_len: usize) -> TcpSocket<'static> {
        let mut s = socket_with_buffer_sizes(tx_len, rx_len);
        s.state = State::SynReceived;
        s.local_endpoint = LOCAL_END;
        s.remote_endpoint = REMOTE_END;
        s.local_seq_no = LOCAL_SEQ;
        s.remote_seq_no = REMOTE_SEQ + 1;
        s.remote_last_seq = LOCAL_SEQ;
        s.remote_win_len = 256;
        s
    }

    fn socket_syn_received() -> TcpSocket<'static> {
        socket_syn_received_with_buffer_sizes(64, 64)
    }

    fn socket_syn_sent_with_buffer_sizes(tx_len: usize, rx_len: usize) -> TcpSocket<'static> {
        let mut s = socket_with_buffer_sizes(tx_len, rx_len);
        s.state = State::SynSent;
        s.local_endpoint = IpEndpoint::new(MOCK_UNSPECIFIED, LOCAL_PORT);
        s.remote_endpoint = REMOTE_END;
        s.local_seq_no = LOCAL_SEQ;
        s.remote_last_seq = LOCAL_SEQ;
        s
    }

    fn socket_syn_sent() -> TcpSocket<'static> {
        socket_syn_sent_with_buffer_sizes(64, 64)
    }

    fn socket_syn_sent_with_local_ipendpoint(local: IpEndpoint) -> TcpSocket<'static> {
        let mut s = socket();
        s.state = State::SynSent;
        s.local_endpoint = local;
        s.remote_endpoint = REMOTE_END;
        s.local_seq_no = LOCAL_SEQ;
        s.remote_last_seq = LOCAL_SEQ;
        s
    }

    fn socket_established_with_buffer_sizes(tx_len: usize, rx_len: usize) -> TcpSocket<'static> {
        let mut s = socket_syn_received_with_buffer_sizes(tx_len, rx_len);
        s.state = State::Established;
        s.local_seq_no = LOCAL_SEQ + 1;
        s.remote_last_seq = LOCAL_SEQ + 1;
        s.remote_last_ack = Some(REMOTE_SEQ + 1);
        s.remote_last_win = 64;
        s
    }

    fn socket_established() -> TcpSocket<'static> {
        socket_established_with_buffer_sizes(64, 64)
    }

    fn socket_fin_wait_1() -> TcpSocket<'static> {
        let mut s = socket_established();
        s.state = State::FinWait1;
        s
    }

    fn socket_fin_wait_2() -> TcpSocket<'static> {
        let mut s = socket_fin_wait_1();
        s.state = State::FinWait2;
        s.local_seq_no = LOCAL_SEQ + 1 + 1;
        s.remote_last_seq = LOCAL_SEQ + 1 + 1;
        s
    }

    fn socket_closing() -> TcpSocket<'static> {
        let mut s = socket_fin_wait_1();
        s.state = State::Closing;
        s.remote_last_seq = LOCAL_SEQ + 1 + 1;
        s.remote_seq_no = REMOTE_SEQ + 1 + 1;
        s
    }

    fn socket_time_wait(from_closing: bool) -> TcpSocket<'static> {
        let mut s = socket_fin_wait_2();
        s.state = State::TimeWait;
        s.remote_seq_no = REMOTE_SEQ + 1 + 1;
        if from_closing {
            s.remote_last_ack = Some(REMOTE_SEQ + 1 + 1);
        }
        s.timer = Timer::Close {
            expires_at: Instant::from_secs(1) + CLOSE_DELAY,
        };
        s
    }

    fn socket_close_wait() -> TcpSocket<'static> {
        let mut s = socket_established();
        s.state = State::CloseWait;
        s.remote_seq_no = REMOTE_SEQ + 1 + 1;
        s.remote_last_ack = Some(REMOTE_SEQ + 1 + 1);
        s
    }

    fn socket_last_ack() -> TcpSocket<'static> {
        let mut s = socket_close_wait();
        s.state = State::LastAck;
        s
    }

    fn socket_recved() -> TcpSocket<'static> {
        let mut s = socket_established();
        send!(
            s,
            TcpRepr {
                seq_number: REMOTE_SEQ + 1,
                ack_number: Some(LOCAL_SEQ + 1),
                payload: &b"abcdef"[..],
                ..SEND_TEMPL
            }
        );
        recv!(
            s,
            [TcpRepr {
                seq_number: LOCAL_SEQ + 1,
                ack_number: Some(REMOTE_SEQ + 1 + 6),
                window_len: 58,
                ..RECV_TEMPL
            }]
        );
        s
    }

    // =========================================================================================//
    // Tests for the CLOSED state.
    // =========================================================================================//
    #[test]
    fn test_closed_reject() {
        let s = socket();
        assert_eq!(s.state, State::Closed);

        let tcp_repr = TcpRepr {
            control: TcpControl::Syn,
            ..SEND_TEMPL
        };
        assert!(!s.accepts(&SEND_IP_TEMPL, &tcp_repr));
    }

    #[test]
    fn test_closed_reject_after_listen() {
        let mut s = socket();
        s.listen(LOCAL_END).unwrap();
        s.close();

        let tcp_repr = TcpRepr {
            control: TcpControl::Syn,
            ..SEND_TEMPL
        };
        assert!(!s.accepts(&SEND_IP_TEMPL, &tcp_repr));
    }

    #[test]
    fn test_closed_close() {
        let mut s = socket();
        s.close();
        assert_eq!(s.state, State::Closed);
    }

    // =========================================================================================//
    // Tests for the LISTEN state.
    // =========================================================================================//
    fn socket_listen() -> TcpSocket<'static> {
        let mut s = socket();
        s.state = State::Listen;
        s.local_endpoint = IpEndpoint::new(IpAddress::default(), LOCAL_PORT);
        s
    }

    #[test]
    fn test_listen_sack_option() {
        let mut s = socket_listen();
        send!(
            s,
            TcpRepr {
                control: TcpControl::Syn,
                seq_number: REMOTE_SEQ,
                ack_number: None,
                sack_permitted: false,
                ..SEND_TEMPL
            }
        );
        assert!(!s.remote_has_sack);
        recv!(
            s,
            [TcpRepr {
                control: TcpControl::Syn,
                seq_number: LOCAL_SEQ,
                ack_number: Some(REMOTE_SEQ + 1),
                max_seg_size: Some(BASE_MSS),
                ..RECV_TEMPL
            }]
        );

        let mut s = socket_listen();
        send!(
            s,
            TcpRepr {
                control: TcpControl::Syn,
                seq_number: REMOTE_SEQ,
                ack_number: None,
                sack_permitted: true,
                ..SEND_TEMPL
            }
        );
        assert!(s.remote_has_sack);
        recv!(
            s,
            [TcpRepr {
                control: TcpControl::Syn,
                seq_number: LOCAL_SEQ,
                ack_number: Some(REMOTE_SEQ + 1),
                max_seg_size: Some(BASE_MSS),
                sack_permitted: true,
                ..RECV_TEMPL
            }]
        );
    }

    #[test]
    fn test_listen_syn_win_scale_buffers() {
        for (buffer_size, shift_amt) in &[
            (64, 0),
            (128, 0),
            (1024, 0),
            (65535, 0),
            (65536, 1),
            (65537, 1),
            (131071, 1),
            (131072, 2),
            (524287, 3),
            (524288, 4),
            (655350, 4),
            (1048576, 5),
        ] {
            let mut s = socket_with_buffer_sizes(64, *buffer_size);
            s.state = State::Listen;
            s.local_endpoint = IpEndpoint::new(IpAddress::default(), LOCAL_PORT);
            assert_eq!(s.remote_win_shift, *shift_amt);
            send!(
                s,
                TcpRepr {
                    control: TcpControl::Syn,
                    seq_number: REMOTE_SEQ,
                    ack_number: None,
                    window_scale: Some(0),
                    ..SEND_TEMPL
                }
            );
            assert_eq!(s.remote_win_shift, *shift_amt);
            recv!(
                s,
                [TcpRepr {
                    control: TcpControl::Syn,
                    seq_number: LOCAL_SEQ,
                    ack_number: Some(REMOTE_SEQ + 1),
                    max_seg_size: Some(BASE_MSS),
                    window_scale: Some(*shift_amt),
                    window_len: cmp::min(*buffer_size, 65535) as u16,
                    ..RECV_TEMPL
                }]
            );
        }
    }

    #[test]
    fn test_listen_sanity() {
        let mut s = socket();
        s.listen(LOCAL_PORT).unwrap();
        sanity!(s, socket_listen());
    }

    #[test]
    fn test_listen_validation() {
        let mut s = socket();
        assert_eq!(s.listen(0), Err(Error::Unaddressable));
    }

    #[test]
    fn test_listen_twice() {
        let mut s = socket();
        assert_eq!(s.listen(80), Ok(()));
        assert_eq!(s.listen(80), Err(Error::Illegal));
    }

    #[test]
    fn test_listen_syn() {
        let mut s = socket_listen();
        send!(
            s,
            TcpRepr {
                control: TcpControl::Syn,
                seq_number: REMOTE_SEQ,
                ack_number: None,
                ..SEND_TEMPL
            }
        );
        sanity!(s, socket_syn_received());
    }

    #[test]
    fn test_listen_syn_reject_ack() {
        let s = socket_listen();

        let tcp_repr = TcpRepr {
            control: TcpControl::Syn,
            seq_number: REMOTE_SEQ,
            ack_number: Some(LOCAL_SEQ),
            ..SEND_TEMPL
        };
        assert!(!s.accepts(&SEND_IP_TEMPL, &tcp_repr));

        assert_eq!(s.state, State::Listen);
    }

    #[test]
    fn test_listen_rst() {
        let mut s = socket_listen();
        send!(
            s,
            TcpRepr {
                control: TcpControl::Rst,
                seq_number: REMOTE_SEQ,
                ack_number: None,
                ..SEND_TEMPL
            },
            Err(Error::Dropped)
        );
    }

    #[test]
    fn test_listen_close() {
        let mut s = socket_listen();
        s.close();
        assert_eq!(s.state, State::Closed);
    }

    // =========================================================================================//
    // Tests for the SYN-RECEIVED state.
    // =========================================================================================//

    #[test]
    fn test_syn_received_ack() {
        let mut s = socket_syn_received();
        recv!(
            s,
            [TcpRepr {
                control: TcpControl::Syn,
                seq_number: LOCAL_SEQ,
                ack_number: Some(REMOTE_SEQ + 1),
                max_seg_size: Some(BASE_MSS),
                ..RECV_TEMPL
            }]
        );
        send!(
            s,
            TcpRepr {
                seq_number: REMOTE_SEQ + 1,
                ack_number: Some(LOCAL_SEQ + 1),
                ..SEND_TEMPL
            }
        );
        assert_eq!(s.state, State::Established);
        sanity!(s, socket_established());
    }

    #[test]
    fn test_syn_received_fin() {
        let mut s = socket_syn_received();
        recv!(
            s,
            [TcpRepr {
                control: TcpControl::Syn,
                seq_number: LOCAL_SEQ,
                ack_number: Some(REMOTE_SEQ + 1),
                max_seg_size: Some(BASE_MSS),
                ..RECV_TEMPL
            }]
        );
        send!(
            s,
            TcpRepr {
                control: TcpControl::Fin,
                seq_number: REMOTE_SEQ + 1,
                ack_number: Some(LOCAL_SEQ + 1),
                payload: &b"abcdef"[..],
                ..SEND_TEMPL
            }
        );
        recv!(
            s,
            [TcpRepr {
                seq_number: LOCAL_SEQ + 1,
                ack_number: Some(REMOTE_SEQ + 1 + 6 + 1),
                window_len: 58,
                ..RECV_TEMPL
            }]
        );
        assert_eq!(s.state, State::CloseWait);
        sanity!(
            s,
            TcpSocket {
                remote_last_ack: Some(REMOTE_SEQ + 1 + 6 + 1),
                remote_last_win: 58,
                ..socket_close_wait()
            }
        );
    }

    #[test]
    fn test_syn_received_rst() {
        let mut s = socket_syn_received();
        recv!(
            s,
            [TcpRepr {
                control: TcpControl::Syn,
                seq_number: LOCAL_SEQ,
                ack_number: Some(REMOTE_SEQ + 1),
                max_seg_size: Some(BASE_MSS),
                ..RECV_TEMPL
            }]
        );
        send!(
            s,
            TcpRepr {
                control: TcpControl::Rst,
                seq_number: REMOTE_SEQ + 1,
                ack_number: Some(LOCAL_SEQ),
                ..SEND_TEMPL
            }
        );
        assert_eq!(s.state, State::Listen);
        assert_eq!(
            s.local_endpoint,
            IpEndpoint::new(IpAddress::Unspecified, LOCAL_END.port)
        );
        assert_eq!(s.remote_endpoint, IpEndpoint::default());
    }

    #[test]
    fn test_syn_received_no_window_scaling() {
        let mut s = socket_listen();
        send!(
            s,
            TcpRepr {
                control: TcpControl::Syn,
                seq_number: REMOTE_SEQ,
                ack_number: None,
                ..SEND_TEMPL
            }
        );
        assert_eq!(s.state(), State::SynReceived);
        assert_eq!(s.local_endpoint(), LOCAL_END);
        assert_eq!(s.remote_endpoint(), REMOTE_END);
        recv!(
            s,
            [TcpRepr {
                control: TcpControl::Syn,
                seq_number: LOCAL_SEQ,
                ack_number: Some(REMOTE_SEQ + 1),
                max_seg_size: Some(BASE_MSS),
                window_scale: None,
                ..RECV_TEMPL
            }]
        );
        send!(
            s,
            TcpRepr {
                seq_number: REMOTE_SEQ + 1,
                ack_number: Some(LOCAL_SEQ + 1),
                window_scale: None,
                ..SEND_TEMPL
            }
        );
        assert_eq!(s.remote_win_shift, 0);
        assert_eq!(s.remote_win_scale, None);
    }

    #[test]
    fn test_syn_received_window_scaling() {
        for scale in 0..14 {
            let mut s = socket_listen();
            send!(
                s,
                TcpRepr {
                    control: TcpControl::Syn,
                    seq_number: REMOTE_SEQ,
                    ack_number: None,
                    window_scale: Some(scale),
                    ..SEND_TEMPL
                }
            );
            assert_eq!(s.state(), State::SynReceived);
            assert_eq!(s.local_endpoint(), LOCAL_END);
            assert_eq!(s.remote_endpoint(), REMOTE_END);
            recv!(
                s,
                [TcpRepr {
                    control: TcpControl::Syn,
                    seq_number: LOCAL_SEQ,
                    ack_number: Some(REMOTE_SEQ + 1),
                    max_seg_size: Some(BASE_MSS),
                    window_scale: Some(0),
                    ..RECV_TEMPL
                }]
            );
            send!(
                s,
                TcpRepr {
                    seq_number: REMOTE_SEQ + 1,
                    ack_number: Some(LOCAL_SEQ + 1),
                    window_scale: None,
                    ..SEND_TEMPL
                }
            );
            assert_eq!(s.remote_win_scale, Some(scale));
        }
    }

    #[test]
    fn test_syn_received_close() {
        let mut s = socket_syn_received();
        s.close();
        assert_eq!(s.state, State::FinWait1);
    }

    // =========================================================================================//
    // Tests for the SYN-SENT state.
    // =========================================================================================//

    #[test]
    fn test_connect_validation() {
        let mut s = socket();
        assert_eq!(
            s.connect((IpAddress::Unspecified, 80), LOCAL_END),
            Err(Error::Unaddressable)
        );
        assert_eq!(
            s.connect(REMOTE_END, (MOCK_UNSPECIFIED, 0)),
            Err(Error::Unaddressable)
        );
        assert_eq!(
            s.connect((MOCK_UNSPECIFIED, 0), LOCAL_END),
            Err(Error::Unaddressable)
        );
        assert_eq!(
            s.connect((IpAddress::Unspecified, 80), LOCAL_END),
            Err(Error::Unaddressable)
        );
        s.connect(REMOTE_END, LOCAL_END)
            .expect("Connect failed with valid parameters");
        assert_eq!(s.local_endpoint(), LOCAL_END);
        assert_eq!(s.remote_endpoint(), REMOTE_END);
    }

    #[test]
    fn test_connect() {
        let mut s = socket();
        s.local_seq_no = LOCAL_SEQ;
        s.connect(REMOTE_END, LOCAL_END.port).unwrap();
        assert_eq!(
            s.local_endpoint,
            IpEndpoint::new(MOCK_UNSPECIFIED, LOCAL_END.port)
        );
        recv!(
            s,
            [TcpRepr {
                control: TcpControl::Syn,
                seq_number: LOCAL_SEQ,
                ack_number: None,
                max_seg_size: Some(BASE_MSS),
                window_scale: Some(0),
                sack_permitted: true,
                ..RECV_TEMPL
            }]
        );
        send!(
            s,
            TcpRepr {
                control: TcpControl::Syn,
                seq_number: REMOTE_SEQ,
                ack_number: Some(LOCAL_SEQ + 1),
                max_seg_size: Some(BASE_MSS - 80),
                window_scale: Some(0),
                ..SEND_TEMPL
            }
        );
        assert_eq!(s.local_endpoint, LOCAL_END);
    }

    #[test]
    fn test_connect_unspecified_local() {
        let mut s = socket();
        assert_eq!(s.connect(REMOTE_END, (MOCK_UNSPECIFIED, 80)), Ok(()));
        s.abort();
        assert_eq!(s.connect(REMOTE_END, (IpAddress::Unspecified, 80)), Ok(()));
        s.abort();
    }

    #[test]
    fn test_connect_specified_local() {
        let mut s = socket();
        assert_eq!(s.connect(REMOTE_END, (MOCK_IP_ADDR_2, 80)), Ok(()));
    }

    #[test]
    fn test_connect_twice() {
        let mut s = socket();
        assert_eq!(s.connect(REMOTE_END, (IpAddress::Unspecified, 80)), Ok(()));
        assert_eq!(
            s.connect(REMOTE_END, (IpAddress::Unspecified, 80)),
            Err(Error::Illegal)
        );
    }

    #[test]
    fn test_syn_sent_sanity() {
        let mut s = socket();
        s.local_seq_no = LOCAL_SEQ;
        s.connect(REMOTE_END, LOCAL_END).unwrap();
        sanity!(s, socket_syn_sent_with_local_ipendpoint(LOCAL_END));
    }

    #[test]
    fn test_syn_sent_syn_ack() {
        let mut s = socket_syn_sent();
        recv!(
            s,
            [TcpRepr {
                control: TcpControl::Syn,
                seq_number: LOCAL_SEQ,
                ack_number: None,
                max_seg_size: Some(BASE_MSS),
                window_scale: Some(0),
                sack_permitted: true,
                ..RECV_TEMPL
            }]
        );
        send!(
            s,
            TcpRepr {
                control: TcpControl::Syn,
                seq_number: REMOTE_SEQ,
                ack_number: Some(LOCAL_SEQ + 1),
                max_seg_size: Some(BASE_MSS - 80),
                window_scale: Some(0),
                ..SEND_TEMPL
            }
        );
        recv!(
            s,
            [TcpRepr {
                seq_number: LOCAL_SEQ + 1,
                ack_number: Some(REMOTE_SEQ + 1),
                ..RECV_TEMPL
            }]
        );
        recv!(s, time 1000, Err(Error::Exhausted));
        assert_eq!(s.state, State::Established);
        sanity!(s, socket_established());
    }

    #[test]
    fn test_syn_sent_syn_ack_not_incremented() {
        let mut s = socket_syn_sent();
        recv!(
            s,
            [TcpRepr {
                control: TcpControl::Syn,
                seq_number: LOCAL_SEQ,
                ack_number: None,
                max_seg_size: Some(BASE_MSS),
                window_scale: Some(0),
                sack_permitted: true,
                ..RECV_TEMPL
            }]
        );
        send!(
            s,
            TcpRepr {
                control: TcpControl::Syn,
                seq_number: REMOTE_SEQ,
                ack_number: Some(LOCAL_SEQ), // WRONG
                max_seg_size: Some(BASE_MSS - 80),
                window_scale: Some(0),
                ..SEND_TEMPL
            },
            Err(Error::Dropped)
        );
        assert_eq!(s.state, State::SynSent);
    }

    #[test]
    fn test_syn_sent_rst() {
        let mut s = socket_syn_sent();
        send!(
            s,
            TcpRepr {
                control: TcpControl::Rst,
                seq_number: REMOTE_SEQ,
                ack_number: Some(LOCAL_SEQ + 1),
                ..SEND_TEMPL
            }
        );
        assert_eq!(s.state, State::Closed);
    }

    #[test]
    fn test_syn_sent_rst_no_ack() {
        let mut s = socket_syn_sent();
        send!(
            s,
            TcpRepr {
                control: TcpControl::Rst,
                seq_number: REMOTE_SEQ,
                ack_number: None,
                ..SEND_TEMPL
            },
            Err(Error::Dropped)
        );
        assert_eq!(s.state, State::SynSent);
    }

    #[test]
    fn test_syn_sent_rst_bad_ack() {
        let mut s = socket_syn_sent();
        send!(
            s,
            TcpRepr {
                control: TcpControl::Rst,
                seq_number: REMOTE_SEQ,
                ack_number: Some(TcpSeqNumber(1234)),
                ..SEND_TEMPL
            },
            Err(Error::Dropped)
        );
        assert_eq!(s.state, State::SynSent);
    }

    #[test]
    fn test_syn_sent_bad_ack() {
        let mut s = socket_syn_sent();
        send!(
            s,
            TcpRepr {
                control: TcpControl::None,
                ack_number: Some(TcpSeqNumber(1)),
                ..SEND_TEMPL
            },
            Err(Error::Dropped)
        );
        assert_eq!(s.state, State::Closed);
    }

    #[test]
    fn test_syn_sent_close() {
        let mut s = socket();
        s.close();
        assert_eq!(s.state, State::Closed);
    }

    #[test]
    fn test_syn_sent_win_scale_buffers() {
        for (buffer_size, shift_amt) in &[
            (64, 0),
            (128, 0),
            (1024, 0),
            (65535, 0),
            (65536, 1),
            (65537, 1),
            (131071, 1),
            (131072, 2),
            (524287, 3),
            (524288, 4),
            (655350, 4),
            (1048576, 5),
        ] {
            let mut s = socket_with_buffer_sizes(64, *buffer_size);
            s.local_seq_no = LOCAL_SEQ;
            assert_eq!(s.remote_win_shift, *shift_amt);
            s.connect(REMOTE_END, LOCAL_END).unwrap();
            recv!(
                s,
                [TcpRepr {
                    control: TcpControl::Syn,
                    seq_number: LOCAL_SEQ,
                    ack_number: None,
                    max_seg_size: Some(BASE_MSS),
                    window_scale: Some(*shift_amt),
                    window_len: cmp::min(*buffer_size, 65535) as u16,
                    sack_permitted: true,
                    ..RECV_TEMPL
                }]
            );
        }
    }

    #[test]
    fn test_syn_sent_syn_ack_no_window_scaling() {
        let mut s = socket_syn_sent_with_buffer_sizes(1048576, 1048576);
        recv!(
            s,
            [TcpRepr {
                control: TcpControl::Syn,
                seq_number: LOCAL_SEQ,
                ack_number: None,
                max_seg_size: Some(BASE_MSS),
                // scaling does NOT apply to the window value in SYN packets
                window_len: 65535,
                window_scale: Some(5),
                sack_permitted: true,
                ..RECV_TEMPL
            }]
        );
        assert_eq!(s.remote_win_shift, 5);
        send!(
            s,
            TcpRepr {
                control: TcpControl::Syn,
                seq_number: REMOTE_SEQ,
                ack_number: Some(LOCAL_SEQ + 1),
                max_seg_size: Some(BASE_MSS - 80),
                window_scale: None,
                window_len: 42,
                ..SEND_TEMPL
            }
        );
        assert_eq!(s.state, State::Established);
        assert_eq!(s.remote_win_shift, 0);
        assert_eq!(s.remote_win_scale, None);
        assert_eq!(s.remote_win_len, 42);
    }

    #[test]
    fn test_syn_sent_syn_ack_window_scaling() {
        let mut s = socket_syn_sent();
        recv!(
            s,
            [TcpRepr {
                control: TcpControl::Syn,
                seq_number: LOCAL_SEQ,
                ack_number: None,
                max_seg_size: Some(BASE_MSS),
                window_scale: Some(0),
                sack_permitted: true,
                ..RECV_TEMPL
            }]
        );
        send!(
            s,
            TcpRepr {
                control: TcpControl::Syn,
                seq_number: REMOTE_SEQ,
                ack_number: Some(LOCAL_SEQ + 1),
                max_seg_size: Some(BASE_MSS - 80),
                window_scale: Some(7),
                window_len: 42,
                ..SEND_TEMPL
            }
        );
        assert_eq!(s.state, State::Established);
        assert_eq!(s.remote_win_scale, Some(7));
        // scaling does NOT apply to the window value in SYN packets
        assert_eq!(s.remote_win_len, 42);
    }

    // =========================================================================================//
    // Tests for the ESTABLISHED state.
    // =========================================================================================//

    #[test]
    fn test_established_recv() {
        let mut s = socket_established();
        send!(
            s,
            TcpRepr {
                seq_number: REMOTE_SEQ + 1,
                ack_number: Some(LOCAL_SEQ + 1),
                payload: &b"abcdef"[..],
                ..SEND_TEMPL
            }
        );
        recv!(
            s,
            [TcpRepr {
                seq_number: LOCAL_SEQ + 1,
                ack_number: Some(REMOTE_SEQ + 1 + 6),
                window_len: 58,
                ..RECV_TEMPL
            }]
        );
        assert_eq!(s.rx_buffer.dequeue_many(6), &b"abcdef"[..]);
    }

    fn setup_rfc2018_cases() -> (TcpSocket<'static>, Vec<u8>) {
        // This is a utility function used by the tests for RFC 2018 cases. It configures a socket
        // in a particular way suitable for those cases.
        //
        // RFC 2018: Assume the left window edge is 5000 and that the data transmitter sends [...]
        // segments, each containing 500 data bytes.
        let mut s = socket_established_with_buffer_sizes(4000, 4000);
        s.remote_has_sack = true;

        // create a segment that is 500 bytes long
        let mut segment: Vec<u8> = Vec::with_capacity(500);

        // move the last ack to 5000 by sending ten of them
        for _ in 0..50 {
            segment.extend_from_slice(b"abcdefghij")
        }
        for offset in (0..5000).step_by(500) {
            send!(
                s,
                TcpRepr {
                    seq_number: REMOTE_SEQ + 1 + offset,
                    ack_number: Some(LOCAL_SEQ + 1),
                    payload: &segment,
                    ..SEND_TEMPL
                }
            );
            recv!(
                s,
                [TcpRepr {
                    seq_number: LOCAL_SEQ + 1,
                    ack_number: Some(REMOTE_SEQ + 1 + offset + 500),
                    window_len: 3500,
                    ..RECV_TEMPL
                }]
            );
            s.recv(|data| {
                assert_eq!(data.len(), 500);
                assert_eq!(data, segment.as_slice());
                (500, ())
            })
            .unwrap();
        }
        assert_eq!(s.remote_last_win, 3500);
        (s, segment)
    }

    #[test]
    fn test_established_rfc2018_cases() {
        // This test case verifies the exact scenarios described on pages 8-9 of RFC 2018. Please
        // ensure its behavior does not deviate from those scenarios.

        let (mut s, segment) = setup_rfc2018_cases();
        // RFC 2018:
        //
        // Case 2: The first segment is dropped but the remaining 7 are received.
        //
        // Upon receiving each of the last seven packets, the data receiver will return a TCP ACK
        // segment that acknowledges sequence number 5000 and contains a SACK option specifying one
        // block of queued data:
        //
        //   Triggering   ACK      Left Edge  Right Edge
        //   Segment
        //
        //   5000         (lost)
        //   5500         5000     5500       6000
        //   6000         5000     5500       6500
        //   6500         5000     5500       7000
        //   7000         5000     5500       7500
        //   7500         5000     5500       8000
        //   8000         5000     5500       8500
        //   8500         5000     5500       9000
        //
        for offset in (500..3500).step_by(500) {
            send!(
                s,
                TcpRepr {
                    seq_number: REMOTE_SEQ + 1 + offset + 5000,
                    ack_number: Some(LOCAL_SEQ + 1),
                    payload: &segment,
                    ..SEND_TEMPL
                },
                Ok(Some(TcpRepr {
                    seq_number: LOCAL_SEQ + 1,
                    ack_number: Some(REMOTE_SEQ + 1 + 5000),
                    window_len: 4000,
                    sack_ranges: [
                        Some((
                            REMOTE_SEQ.0 as u32 + 1 + 5500,
                            REMOTE_SEQ.0 as u32 + 1 + 5500 + offset as u32
                        )),
                        None,
                        None
                    ],
                    ..RECV_TEMPL
                }))
            );
        }
    }

    #[test]
    fn test_established_sliding_window_recv() {
        let mut s = socket_established();
        // Update our scaling parameters for a TCP with a scaled buffer.
        assert_eq!(s.rx_buffer.len(), 0);
        s.rx_buffer = SocketBuffer::new(vec![0; 262143]);
        s.assembler = Assembler::new(s.rx_buffer.capacity());
        s.remote_win_scale = Some(0);
        s.remote_last_win = 65535;
        s.remote_win_shift = 2;

        // Create a TCP segment that will mostly fill an IP frame.
        let mut segment: Vec<u8> = Vec::with_capacity(1400);
        for _ in 0..100 {
            segment.extend_from_slice(b"abcdefghijklmn")
        }
        assert_eq!(segment.len(), 1400);

        // Send the frame
        send!(
            s,
            TcpRepr {
                seq_number: REMOTE_SEQ + 1,
                ack_number: Some(LOCAL_SEQ + 1),
                payload: &segment,
                ..SEND_TEMPL
            }
        );

        // Ensure that the received window size is shifted right by 2.
        recv!(
            s,
            [TcpRepr {
                seq_number: LOCAL_SEQ + 1,
                ack_number: Some(REMOTE_SEQ + 1 + 1400),
                window_len: 65185,
                ..RECV_TEMPL
            }]
        );
    }

    #[test]
    fn test_established_send() {
        let mut s = socket_established();
        // First roundtrip after establishing.
        s.send_slice(b"abcdef").unwrap();
        recv!(
            s,
            [TcpRepr {
                seq_number: LOCAL_SEQ + 1,
                ack_number: Some(REMOTE_SEQ + 1),
                payload: &b"abcdef"[..],
                ..RECV_TEMPL
            }]
        );
        assert_eq!(s.tx_buffer.len(), 6);
        send!(
            s,
            TcpRepr {
                seq_number: REMOTE_SEQ + 1,
                ack_number: Some(LOCAL_SEQ + 1 + 6),
                ..SEND_TEMPL
            }
        );
        assert_eq!(s.tx_buffer.len(), 0);
        // Second roundtrip.
        s.send_slice(b"foobar").unwrap();
        recv!(
            s,
            [TcpRepr {
                seq_number: LOCAL_SEQ + 1 + 6,
                ack_number: Some(REMOTE_SEQ + 1),
                payload: &b"foobar"[..],
                ..RECV_TEMPL
            }]
        );
        send!(
            s,
            TcpRepr {
                seq_number: REMOTE_SEQ + 1,
                ack_number: Some(LOCAL_SEQ + 1 + 6 + 6),
                ..SEND_TEMPL
            }
        );
        assert_eq!(s.tx_buffer.len(), 0);
    }

    #[test]
    fn test_established_send_no_ack_send() {
        let mut s = socket_established();
        s.set_nagle_enabled(false);
        s.send_slice(b"abcdef").unwrap();
        recv!(
            s,
            [TcpRepr {
                seq_number: LOCAL_SEQ + 1,
                ack_number: Some(REMOTE_SEQ + 1),
                payload: &b"abcdef"[..],
                ..RECV_TEMPL
            }]
        );
        s.send_slice(b"foobar").unwrap();
        recv!(
            s,
            [TcpRepr {
                seq_number: LOCAL_SEQ + 1 + 6,
                ack_number: Some(REMOTE_SEQ + 1),
                payload: &b"foobar"[..],
                ..RECV_TEMPL
            }]
        );
    }

    #[test]
    fn test_established_send_buf_gt_win() {
        let mut data = [0; 32];
        for (i, elem) in data.iter_mut().enumerate() {
            *elem = i as u8
        }

        let mut s = socket_established();
        s.remote_win_len = 16;
        s.send_slice(&data[..]).unwrap();
        recv!(
            s,
            [TcpRepr {
                seq_number: LOCAL_SEQ + 1,
                ack_number: Some(REMOTE_SEQ + 1),
                payload: &data[0..16],
                ..RECV_TEMPL
            }]
        );
    }

    #[test]
    fn test_established_send_window_shrink() {
        let mut s = socket_established();

        // 6 octets fit on the remote side's window, so we send them.
        s.send_slice(b"abcdef").unwrap();
        recv!(
            s,
            [TcpRepr {
                seq_number: LOCAL_SEQ + 1,
                ack_number: Some(REMOTE_SEQ + 1),
                payload: &b"abcdef"[..],
                ..RECV_TEMPL
            }]
        );
        assert_eq!(s.tx_buffer.len(), 6);

        println!(
            "local_seq_no={} remote_win_len={} remote_last_seq={}",
            s.local_seq_no, s.remote_win_len, s.remote_last_seq
        );

        // - Peer doesn't ack them yet
        // - Sends data so we need to reply with an ACK
        // - ...AND and sends a window announcement that SHRINKS the window, so data we've
        //   previously sent is now outside the window. Yes, this is allowed by TCP.
        send!(
            s,
            TcpRepr {
                seq_number: REMOTE_SEQ + 1,
                ack_number: Some(LOCAL_SEQ + 1),
                window_len: 3,
                payload: &b"xyzxyz"[..],
                ..SEND_TEMPL
            }
        );
        assert_eq!(s.tx_buffer.len(), 6);

        println!(
            "local_seq_no={} remote_win_len={} remote_last_seq={}",
            s.local_seq_no, s.remote_win_len, s.remote_last_seq
        );

        // More data should not get sent since it doesn't fit in the window
        s.send_slice(b"foobar").unwrap();
        recv!(
            s,
            [TcpRepr {
                seq_number: LOCAL_SEQ + 1 + 6,
                ack_number: Some(REMOTE_SEQ + 1 + 6),
                window_len: 64 - 6,
                ..RECV_TEMPL
            }]
        );
    }

    #[test]
    fn test_established_send_wrap() {
        let mut s = socket_established();
        let local_seq_start = TcpSeqNumber(i32::MAX - 1);
        s.local_seq_no = local_seq_start + 1;
        s.remote_last_seq = local_seq_start + 1;
        s.send_slice(b"abc").unwrap();
        recv!(s, time 1000, Ok(TcpRepr {
            seq_number: local_seq_start + 1,
            ack_number: Some(REMOTE_SEQ + 1),
            payload:    &b"abc"[..],
            ..RECV_TEMPL
        }));
    }

    #[test]
    fn test_established_no_ack() {
        let mut s = socket_established();
        send!(
            s,
            TcpRepr {
                seq_number: REMOTE_SEQ + 1,
                ack_number: None,
                ..SEND_TEMPL
            },
            Err(Error::Dropped)
        );
    }

    #[test]
    fn test_established_bad_ack() {
        let mut s = socket_established();
        // Already acknowledged data.
        send!(
            s,
            TcpRepr {
                seq_number: REMOTE_SEQ + 1,
                ack_number: Some(TcpSeqNumber(LOCAL_SEQ.0 - 1)),
                ..SEND_TEMPL
            },
            Err(Error::Dropped)
        );
        assert_eq!(s.local_seq_no, LOCAL_SEQ + 1);
        // Data not yet transmitted.
        send!(
            s,
            TcpRepr {
                seq_number: REMOTE_SEQ + 1,
                ack_number: Some(LOCAL_SEQ + 10),
                ..SEND_TEMPL
            },
            Ok(Some(TcpRepr {
                seq_number: LOCAL_SEQ + 1,
                ack_number: Some(REMOTE_SEQ + 1),
                ..RECV_TEMPL
            }))
        );
        assert_eq!(s.local_seq_no, LOCAL_SEQ + 1);
    }

    #[test]
    fn test_established_bad_seq() {
        let mut s = socket_established();
        // Data outside of receive window.
        send!(
            s,
            TcpRepr {
                seq_number: REMOTE_SEQ + 1 + 256,
                ack_number: Some(LOCAL_SEQ + 1),
                ..SEND_TEMPL
            },
            Ok(Some(TcpRepr {
                seq_number: LOCAL_SEQ + 1,
                ack_number: Some(REMOTE_SEQ + 1),
                ..RECV_TEMPL
            }))
        );
        assert_eq!(s.remote_seq_no, REMOTE_SEQ + 1);
    }

    #[test]
    fn test_established_fin() {
        let mut s = socket_established();
        send!(
            s,
            TcpRepr {
                control: TcpControl::Fin,
                seq_number: REMOTE_SEQ + 1,
                ack_number: Some(LOCAL_SEQ + 1),
                ..SEND_TEMPL
            }
        );
        recv!(
            s,
            [TcpRepr {
                seq_number: LOCAL_SEQ + 1,
                ack_number: Some(REMOTE_SEQ + 1 + 1),
                ..RECV_TEMPL
            }]
        );
        assert_eq!(s.state, State::CloseWait);
        sanity!(s, socket_close_wait());
    }

    #[test]
    fn test_established_fin_after_missing() {
        let mut s = socket_established();
        send!(
            s,
            TcpRepr {
                control: TcpControl::Fin,
                seq_number: REMOTE_SEQ + 1 + 6,
                ack_number: Some(LOCAL_SEQ + 1),
                payload: &b"123456"[..],
                ..SEND_TEMPL
            },
            Ok(Some(TcpRepr {
                seq_number: LOCAL_SEQ + 1,
                ack_number: Some(REMOTE_SEQ + 1),
                ..RECV_TEMPL
            }))
        );
        assert_eq!(s.state, State::Established);
        send!(
            s,
            TcpRepr {
                seq_number: REMOTE_SEQ + 1,
                ack_number: Some(LOCAL_SEQ + 1),
                payload: &b"abcdef"[..],
                ..SEND_TEMPL
            },
            Ok(Some(TcpRepr {
                seq_number: LOCAL_SEQ + 1,
                ack_number: Some(REMOTE_SEQ + 1 + 6 + 6),
                window_len: 52,
                ..RECV_TEMPL
            }))
        );
        assert_eq!(s.state, State::Established);
    }

    #[test]
    fn test_established_send_fin() {
        let mut s = socket_established();
        s.send_slice(b"abcdef").unwrap();
        send!(
            s,
            TcpRepr {
                control: TcpControl::Fin,
                seq_number: REMOTE_SEQ + 1,
                ack_number: Some(LOCAL_SEQ + 1),
                ..SEND_TEMPL
            }
        );
        assert_eq!(s.state, State::CloseWait);
        recv!(
            s,
            [TcpRepr {
                seq_number: LOCAL_SEQ + 1,
                ack_number: Some(REMOTE_SEQ + 1 + 1),
                payload: &b"abcdef"[..],
                ..RECV_TEMPL
            }]
        );
    }

    #[test]
    fn test_established_rst() {
        let mut s = socket_established();
        send!(
            s,
            TcpRepr {
                control: TcpControl::Rst,
                seq_number: REMOTE_SEQ + 1,
                ack_number: Some(LOCAL_SEQ + 1),
                ..SEND_TEMPL
            }
        );
        assert_eq!(s.state, State::Closed);
    }

    #[test]
    fn test_established_rst_no_ack() {
        let mut s = socket_established();
        send!(
            s,
            TcpRepr {
                control: TcpControl::Rst,
                seq_number: REMOTE_SEQ + 1,
                ack_number: None,
                ..SEND_TEMPL
            }
        );
        assert_eq!(s.state, State::Closed);
    }

    #[test]
    fn test_established_close() {
        let mut s = socket_established();
        s.close();
        assert_eq!(s.state, State::FinWait1);
        sanity!(s, socket_fin_wait_1());
    }

    #[test]
    fn test_established_abort() {
        let mut s = socket_established();
        s.abort();
        assert_eq!(s.state, State::Closed);
        recv!(
            s,
            [TcpRepr {
                control: TcpControl::Rst,
                seq_number: LOCAL_SEQ + 1,
                ack_number: Some(REMOTE_SEQ + 1),
                ..RECV_TEMPL
            }]
        );
    }

    #[test]
    fn test_established_rst_bad_seq() {
        let mut s = socket_established();
        send!(
            s,
            TcpRepr {
                control: TcpControl::Rst,
                seq_number: REMOTE_SEQ, // Wrong seq
                ack_number: None,
                ..SEND_TEMPL
            },
            Ok(Some(TcpRepr {
                seq_number: LOCAL_SEQ + 1,
                ack_number: Some(REMOTE_SEQ + 1),
                ..RECV_TEMPL
            }))
        );

        assert_eq!(s.state, State::Established);

        // Send something to advance seq by 1
        send!(
            s,
            TcpRepr {
                seq_number: REMOTE_SEQ + 1, // correct seq
                ack_number: Some(LOCAL_SEQ + 1),
                payload: &b"a"[..],
                ..SEND_TEMPL
            }
        );

        // Send wrong rst again, check that the challenge ack is correctly updated
        // The ack number must be updated even if we don't call dispatch on the socket
        // See https://github.com/smoltcp-rs/smoltcp/issues/338
        send!(
            s,
            TcpRepr {
                control: TcpControl::Rst,
                seq_number: REMOTE_SEQ, // Wrong seq
                ack_number: None,
                ..SEND_TEMPL
            },
            Ok(Some(TcpRepr {
                seq_number: LOCAL_SEQ + 1,
                ack_number: Some(REMOTE_SEQ + 2), // this has changed
                window_len: 63,
                ..RECV_TEMPL
            }))
        );
    }

    // =========================================================================================//
    // Tests for the FIN-WAIT-1 state.
    // =========================================================================================//

    #[test]
    fn test_fin_wait_1_fin_ack() {
        let mut s = socket_fin_wait_1();
        recv!(
            s,
            [TcpRepr {
                control: TcpControl::Fin,
                seq_number: LOCAL_SEQ + 1,
                ack_number: Some(REMOTE_SEQ + 1),
                ..RECV_TEMPL
            }]
        );
        send!(
            s,
            TcpRepr {
                seq_number: REMOTE_SEQ + 1,
                ack_number: Some(LOCAL_SEQ + 1 + 1),
                ..SEND_TEMPL
            }
        );
        assert_eq!(s.state, State::FinWait2);
        sanity!(s, socket_fin_wait_2());
    }

    #[test]
    fn test_fin_wait_1_fin_fin() {
        let mut s = socket_fin_wait_1();
        recv!(
            s,
            [TcpRepr {
                control: TcpControl::Fin,
                seq_number: LOCAL_SEQ + 1,
                ack_number: Some(REMOTE_SEQ + 1),
                ..RECV_TEMPL
            }]
        );
        send!(
            s,
            TcpRepr {
                control: TcpControl::Fin,
                seq_number: REMOTE_SEQ + 1,
                ack_number: Some(LOCAL_SEQ + 1),
                ..SEND_TEMPL
            }
        );
        assert_eq!(s.state, State::Closing);
        sanity!(s, socket_closing());
    }

    #[test]
    fn test_fin_wait_1_fin_with_data_queued() {
        let mut s = socket_established();
        s.remote_win_len = 6;
        s.send_slice(b"abcdef123456").unwrap();
        s.close();
        recv!(
            s,
            Ok(TcpRepr {
                seq_number: LOCAL_SEQ + 1,
                ack_number: Some(REMOTE_SEQ + 1),
                payload: &b"abcdef"[..],
                ..RECV_TEMPL
            })
        );
        send!(
            s,
            TcpRepr {
                seq_number: REMOTE_SEQ + 1,
                ack_number: Some(LOCAL_SEQ + 1 + 6),
                ..SEND_TEMPL
            }
        );
        assert_eq!(s.state, State::FinWait1);
    }

    #[test]
    fn test_fin_wait_1_recv() {
        let mut s = socket_fin_wait_1();
        send!(
            s,
            TcpRepr {
                seq_number: REMOTE_SEQ + 1,
                ack_number: Some(LOCAL_SEQ + 1),
                payload: &b"abc"[..],
                ..SEND_TEMPL
            }
        );
        assert_eq!(s.state, State::FinWait1);
        s.recv(|data| {
            assert_eq!(data, b"abc");
            (3, ())
        })
        .unwrap();
    }

    #[test]
    fn test_fin_wait_1_close() {
        let mut s = socket_fin_wait_1();
        s.close();
        assert_eq!(s.state, State::FinWait1);
    }

    // =========================================================================================//
    // Tests for the FIN-WAIT-2 state.
    // =========================================================================================//

    #[test]
    fn test_fin_wait_2_fin() {
        let mut s = socket_fin_wait_2();
        send!(s, time 1_000, TcpRepr {
            control: TcpControl::Fin,
            seq_number: REMOTE_SEQ + 1,
            ack_number: Some(LOCAL_SEQ + 1 + 1),
            ..SEND_TEMPL
        });
        assert_eq!(s.state, State::TimeWait);
        sanity!(s, socket_time_wait(false));
    }

    #[test]
    fn test_fin_wait_2_recv() {
        let mut s = socket_fin_wait_2();
        send!(
            s,
            TcpRepr {
                seq_number: REMOTE_SEQ + 1,
                ack_number: Some(LOCAL_SEQ + 1 + 1),
                payload: &b"abc"[..],
                ..SEND_TEMPL
            }
        );
        assert_eq!(s.state, State::FinWait2);
        s.recv(|data| {
            assert_eq!(data, b"abc");
            (3, ())
        })
        .unwrap();
        recv!(
            s,
            [TcpRepr {
                seq_number: LOCAL_SEQ + 1 + 1,
                ack_number: Some(REMOTE_SEQ + 1 + 3),
                ..RECV_TEMPL
            }]
        );
    }

    #[test]
    fn test_fin_wait_2_close() {
        let mut s = socket_fin_wait_2();
        s.close();
        assert_eq!(s.state, State::FinWait2);
    }

    // =========================================================================================//
    // Tests for the CLOSING state.
    // =========================================================================================//

    #[test]
    fn test_closing_ack_fin() {
        let mut s = socket_closing();
        recv!(
            s,
            [TcpRepr {
                seq_number: LOCAL_SEQ + 1 + 1,
                ack_number: Some(REMOTE_SEQ + 1 + 1),
                ..RECV_TEMPL
            }]
        );
        send!(s, time 1_000, TcpRepr {
            seq_number: REMOTE_SEQ + 1 + 1,
            ack_number: Some(LOCAL_SEQ + 1 + 1),
            ..SEND_TEMPL
        });
        assert_eq!(s.state, State::TimeWait);
        sanity!(s, socket_time_wait(true));
    }

    #[test]
    fn test_closing_close() {
        let mut s = socket_closing();
        s.close();
        assert_eq!(s.state, State::Closing);
    }

    // =========================================================================================//
    // Tests for the TIME-WAIT state.
    // =========================================================================================//

    #[test]
    fn test_time_wait_from_fin_wait_2_ack() {
        let mut s = socket_time_wait(false);
        recv!(
            s,
            [TcpRepr {
                seq_number: LOCAL_SEQ + 1 + 1,
                ack_number: Some(REMOTE_SEQ + 1 + 1),
                ..RECV_TEMPL
            }]
        );
    }

    #[test]
    fn test_time_wait_from_closing_no_ack() {
        let mut s = socket_time_wait(true);
        recv!(s, []);
    }

    #[test]
    fn test_time_wait_close() {
        let mut s = socket_time_wait(false);
        s.close();
        assert_eq!(s.state, State::TimeWait);
    }

    #[test]
    fn test_time_wait_retransmit() {
        let mut s = socket_time_wait(false);
        recv!(
            s,
            [TcpRepr {
                seq_number: LOCAL_SEQ + 1 + 1,
                ack_number: Some(REMOTE_SEQ + 1 + 1),
                ..RECV_TEMPL
            }]
        );
        send!(s, time 5_000, TcpRepr {
            control: TcpControl::Fin,
            seq_number: REMOTE_SEQ + 1,
            ack_number: Some(LOCAL_SEQ + 1 + 1),
            ..SEND_TEMPL
        }, Ok(Some(TcpRepr {
            seq_number: LOCAL_SEQ + 1 + 1,
            ack_number: Some(REMOTE_SEQ + 1 + 1),
            ..RECV_TEMPL
        })));
        assert_eq!(
            s.timer,
            Timer::Close {
                expires_at: Instant::from_secs(5) + CLOSE_DELAY
            }
        );
    }

    #[test]
    fn test_time_wait_timeout() {
        let mut s = socket_time_wait(false);
        recv!(
            s,
            [TcpRepr {
                seq_number: LOCAL_SEQ + 1 + 1,
                ack_number: Some(REMOTE_SEQ + 1 + 1),
                ..RECV_TEMPL
            }]
        );
        assert_eq!(s.state, State::TimeWait);
        recv!(s, time 60_000, Err(Error::Exhausted));
        assert_eq!(s.state, State::Closed);
    }

    // =========================================================================================//
    // Tests for the CLOSE-WAIT state.
    // =========================================================================================//

    #[test]
    fn test_close_wait_ack() {
        let mut s = socket_close_wait();
        s.send_slice(b"abcdef").unwrap();
        recv!(
            s,
            [TcpRepr {
                seq_number: LOCAL_SEQ + 1,
                ack_number: Some(REMOTE_SEQ + 1 + 1),
                payload: &b"abcdef"[..],
                ..RECV_TEMPL
            }]
        );
        send!(
            s,
            TcpRepr {
                seq_number: REMOTE_SEQ + 1 + 1,
                ack_number: Some(LOCAL_SEQ + 1 + 6),
                ..SEND_TEMPL
            }
        );
    }

    #[test]
    fn test_close_wait_close() {
        let mut s = socket_close_wait();
        s.close();
        assert_eq!(s.state, State::LastAck);
        sanity!(s, socket_last_ack());
    }

    // =========================================================================================//
    // Tests for the LAST-ACK state.
    // =========================================================================================//
    #[test]
    fn test_last_ack_fin_ack() {
        let mut s = socket_last_ack();
        recv!(
            s,
            [TcpRepr {
                control: TcpControl::Fin,
                seq_number: LOCAL_SEQ + 1,
                ack_number: Some(REMOTE_SEQ + 1 + 1),
                ..RECV_TEMPL
            }]
        );
        assert_eq!(s.state, State::LastAck);
        send!(
            s,
            TcpRepr {
                seq_number: REMOTE_SEQ + 1 + 1,
                ack_number: Some(LOCAL_SEQ + 1 + 1),
                ..SEND_TEMPL
            }
        );
        assert_eq!(s.state, State::Closed);
    }

    #[test]
    fn test_last_ack_ack_not_of_fin() {
        let mut s = socket_last_ack();
        recv!(
            s,
            [TcpRepr {
                control: TcpControl::Fin,
                seq_number: LOCAL_SEQ + 1,
                ack_number: Some(REMOTE_SEQ + 1 + 1),
                ..RECV_TEMPL
            }]
        );
        assert_eq!(s.state, State::LastAck);

        // ACK received that doesn't ack the FIN: socket should stay in LastAck.
        send!(
            s,
            TcpRepr {
                seq_number: REMOTE_SEQ + 1 + 1,
                ack_number: Some(LOCAL_SEQ + 1),
                ..SEND_TEMPL
            }
        );
        assert_eq!(s.state, State::LastAck);

        // ACK received of fin: socket should change to Closed.
        send!(
            s,
            TcpRepr {
                seq_number: REMOTE_SEQ + 1 + 1,
                ack_number: Some(LOCAL_SEQ + 1 + 1),
                ..SEND_TEMPL
            }
        );
        assert_eq!(s.state, State::Closed);
    }

    #[test]
    fn test_last_ack_close() {
        let mut s = socket_last_ack();
        s.close();
        assert_eq!(s.state, State::LastAck);
    }

    // =========================================================================================//
    // Tests for transitioning through multiple states.
    // =========================================================================================//

    #[test]
    fn test_listen() {
        let mut s = socket();
        s.listen(IpEndpoint::new(IpAddress::default(), LOCAL_PORT))
            .unwrap();
        assert_eq!(s.state, State::Listen);
    }

    #[test]
    fn test_three_way_handshake() {
        let mut s = socket_listen();
        send!(
            s,
            TcpRepr {
                control: TcpControl::Syn,
                seq_number: REMOTE_SEQ,
                ack_number: None,
                ..SEND_TEMPL
            }
        );
        assert_eq!(s.state(), State::SynReceived);
        assert_eq!(s.local_endpoint(), LOCAL_END);
        assert_eq!(s.remote_endpoint(), REMOTE_END);
        recv!(
            s,
            [TcpRepr {
                control: TcpControl::Syn,
                seq_number: LOCAL_SEQ,
                ack_number: Some(REMOTE_SEQ + 1),
                max_seg_size: Some(BASE_MSS),
                ..RECV_TEMPL
            }]
        );
        send!(
            s,
            TcpRepr {
                seq_number: REMOTE_SEQ + 1,
                ack_number: Some(LOCAL_SEQ + 1),
                ..SEND_TEMPL
            }
        );
        assert_eq!(s.state(), State::Established);
        assert_eq!(s.local_seq_no, LOCAL_SEQ + 1);
        assert_eq!(s.remote_seq_no, REMOTE_SEQ + 1);
    }

    #[test]
    fn test_remote_close() {
        let mut s = socket_established();
        send!(
            s,
            TcpRepr {
                control: TcpControl::Fin,
                seq_number: REMOTE_SEQ + 1,
                ack_number: Some(LOCAL_SEQ + 1),
                ..SEND_TEMPL
            }
        );
        assert_eq!(s.state, State::CloseWait);
        recv!(
            s,
            [TcpRepr {
                seq_number: LOCAL_SEQ + 1,
                ack_number: Some(REMOTE_SEQ + 1 + 1),
                ..RECV_TEMPL
            }]
        );
        s.close();
        assert_eq!(s.state, State::LastAck);
        recv!(
            s,
            [TcpRepr {
                control: TcpControl::Fin,
                seq_number: LOCAL_SEQ + 1,
                ack_number: Some(REMOTE_SEQ + 1 + 1),
                ..RECV_TEMPL
            }]
        );
        send!(
            s,
            TcpRepr {
                seq_number: REMOTE_SEQ + 1 + 1,
                ack_number: Some(LOCAL_SEQ + 1 + 1),
                ..SEND_TEMPL
            }
        );
        assert_eq!(s.state, State::Closed);
    }

    #[test]
    fn test_local_close() {
        let mut s = socket_established();
        s.close();
        assert_eq!(s.state, State::FinWait1);
        recv!(
            s,
            [TcpRepr {
                control: TcpControl::Fin,
                seq_number: LOCAL_SEQ + 1,
                ack_number: Some(REMOTE_SEQ + 1),
                ..RECV_TEMPL
            }]
        );
        send!(
            s,
            TcpRepr {
                seq_number: REMOTE_SEQ + 1,
                ack_number: Some(LOCAL_SEQ + 1 + 1),
                ..SEND_TEMPL
            }
        );
        assert_eq!(s.state, State::FinWait2);
        send!(
            s,
            TcpRepr {
                control: TcpControl::Fin,
                seq_number: REMOTE_SEQ + 1,
                ack_number: Some(LOCAL_SEQ + 1 + 1),
                ..SEND_TEMPL
            }
        );
        assert_eq!(s.state, State::TimeWait);
        recv!(
            s,
            [TcpRepr {
                seq_number: LOCAL_SEQ + 1 + 1,
                ack_number: Some(REMOTE_SEQ + 1 + 1),
                ..RECV_TEMPL
            }]
        );
    }

    #[test]
    fn test_simultaneous_close() {
        let mut s = socket_established();
        s.close();
        assert_eq!(s.state, State::FinWait1);
        recv!(
            s,
            [TcpRepr {
                // due to reordering, this is logically located...
                control: TcpControl::Fin,
                seq_number: LOCAL_SEQ + 1,
                ack_number: Some(REMOTE_SEQ + 1),
                ..RECV_TEMPL
            }]
        );
        send!(
            s,
            TcpRepr {
                control: TcpControl::Fin,
                seq_number: REMOTE_SEQ + 1,
                ack_number: Some(LOCAL_SEQ + 1),
                ..SEND_TEMPL
            }
        );
        assert_eq!(s.state, State::Closing);
        recv!(
            s,
            [TcpRepr {
                seq_number: LOCAL_SEQ + 1 + 1,
                ack_number: Some(REMOTE_SEQ + 1 + 1),
                ..RECV_TEMPL
            }]
        );
        // ... at this point
        send!(
            s,
            TcpRepr {
                seq_number: REMOTE_SEQ + 1 + 1,
                ack_number: Some(LOCAL_SEQ + 1 + 1),
                ..SEND_TEMPL
            }
        );
        assert_eq!(s.state, State::TimeWait);
        recv!(s, []);
    }

    #[test]
    fn test_simultaneous_close_combined_fin_ack() {
        let mut s = socket_established();
        s.close();
        assert_eq!(s.state, State::FinWait1);
        recv!(
            s,
            [TcpRepr {
                control: TcpControl::Fin,
                seq_number: LOCAL_SEQ + 1,
                ack_number: Some(REMOTE_SEQ + 1),
                ..RECV_TEMPL
            }]
        );
        send!(
            s,
            TcpRepr {
                control: TcpControl::Fin,
                seq_number: REMOTE_SEQ + 1,
                ack_number: Some(LOCAL_SEQ + 1 + 1),
                ..SEND_TEMPL
            }
        );
        assert_eq!(s.state, State::TimeWait);
        recv!(
            s,
            [TcpRepr {
                seq_number: LOCAL_SEQ + 1 + 1,
                ack_number: Some(REMOTE_SEQ + 1 + 1),
                ..RECV_TEMPL
            }]
        );
    }

    #[test]
    fn test_simultaneous_close_raced() {
        let mut s = socket_established();
        s.close();
        assert_eq!(s.state, State::FinWait1);

        // Socket receives FIN before it has a chance to send its own FIN
        send!(
            s,
            TcpRepr {
                control: TcpControl::Fin,
                seq_number: REMOTE_SEQ + 1,
                ack_number: Some(LOCAL_SEQ + 1),
                ..SEND_TEMPL
            }
        );
        assert_eq!(s.state, State::Closing);

        // FIN + ack-of-FIN
        recv!(
            s,
            [TcpRepr {
                control: TcpControl::Fin,
                seq_number: LOCAL_SEQ + 1,
                ack_number: Some(REMOTE_SEQ + 1 + 1),
                ..RECV_TEMPL
            }]
        );
        assert_eq!(s.state, State::Closing);

        send!(
            s,
            TcpRepr {
                seq_number: REMOTE_SEQ + 1 + 1,
                ack_number: Some(LOCAL_SEQ + 1 + 1),
                ..SEND_TEMPL
            }
        );
        assert_eq!(s.state, State::TimeWait);
        recv!(s, []);
    }

    #[test]
    fn test_simultaneous_close_raced_with_data() {
        let mut s = socket_established();
        s.send_slice(b"abcdef").unwrap();
        s.close();
        assert_eq!(s.state, State::FinWait1);

        // Socket receives FIN before it has a chance to send its own data+FIN
        send!(
            s,
            TcpRepr {
                control: TcpControl::Fin,
                seq_number: REMOTE_SEQ + 1,
                ack_number: Some(LOCAL_SEQ + 1),
                ..SEND_TEMPL
            }
        );
        assert_eq!(s.state, State::Closing);

        // data + FIN + ack-of-FIN
        recv!(
            s,
            [TcpRepr {
                control: TcpControl::Fin,
                seq_number: LOCAL_SEQ + 1,
                ack_number: Some(REMOTE_SEQ + 1 + 1),
                payload: &b"abcdef"[..],
                ..RECV_TEMPL
            }]
        );
        assert_eq!(s.state, State::Closing);

        send!(
            s,
            TcpRepr {
                seq_number: REMOTE_SEQ + 1 + 1,
                ack_number: Some(LOCAL_SEQ + 1 + 6 + 1),
                ..SEND_TEMPL
            }
        );
        assert_eq!(s.state, State::TimeWait);
        recv!(s, []);
    }

    #[test]
    fn test_fin_with_data() {
        let mut s = socket_established();
        s.send_slice(b"abcdef").unwrap();
        s.close();
        recv!(
            s,
            [TcpRepr {
                control: TcpControl::Fin,
                seq_number: LOCAL_SEQ + 1,
                ack_number: Some(REMOTE_SEQ + 1),
                payload: &b"abcdef"[..],
                ..RECV_TEMPL
            }]
        )
    }

    #[test]
    fn test_mutual_close_with_data_1() {
        let mut s = socket_established();
        s.send_slice(b"abcdef").unwrap();
        s.close();
        assert_eq!(s.state, State::FinWait1);
        recv!(
            s,
            [TcpRepr {
                control: TcpControl::Fin,
                seq_number: LOCAL_SEQ + 1,
                ack_number: Some(REMOTE_SEQ + 1),
                payload: &b"abcdef"[..],
                ..RECV_TEMPL
            }]
        );
        send!(
            s,
            TcpRepr {
                control: TcpControl::Fin,
                seq_number: REMOTE_SEQ + 1,
                ack_number: Some(LOCAL_SEQ + 1 + 6 + 1),
                ..SEND_TEMPL
            }
        );
    }

    #[test]
    fn test_mutual_close_with_data_2() {
        let mut s = socket_established();
        s.send_slice(b"abcdef").unwrap();
        s.close();
        assert_eq!(s.state, State::FinWait1);
        recv!(
            s,
            [TcpRepr {
                control: TcpControl::Fin,
                seq_number: LOCAL_SEQ + 1,
                ack_number: Some(REMOTE_SEQ + 1),
                payload: &b"abcdef"[..],
                ..RECV_TEMPL
            }]
        );
        send!(
            s,
            TcpRepr {
                seq_number: REMOTE_SEQ + 1,
                ack_number: Some(LOCAL_SEQ + 1 + 6 + 1),
                ..SEND_TEMPL
            }
        );
        assert_eq!(s.state, State::FinWait2);
        send!(
            s,
            TcpRepr {
                control: TcpControl::Fin,
                seq_number: REMOTE_SEQ + 1,
                ack_number: Some(LOCAL_SEQ + 1 + 6 + 1),
                ..SEND_TEMPL
            }
        );
        recv!(
            s,
            [TcpRepr {
                seq_number: LOCAL_SEQ + 1 + 6 + 1,
                ack_number: Some(REMOTE_SEQ + 1 + 1),
                ..RECV_TEMPL
            }]
        );
        assert_eq!(s.state, State::TimeWait);
    }

    // =========================================================================================//
    // Tests for retransmission on packet loss.
    // =========================================================================================//

    #[test]
    fn test_duplicate_seq_ack() {
        let mut s = socket_recved();
        // remote retransmission
        send!(
            s,
            TcpRepr {
                seq_number: REMOTE_SEQ + 1,
                ack_number: Some(LOCAL_SEQ + 1),
                payload: &b"abcdef"[..],
                ..SEND_TEMPL
            },
            Ok(Some(TcpRepr {
                seq_number: LOCAL_SEQ + 1,
                ack_number: Some(REMOTE_SEQ + 1 + 6),
                window_len: 58,
                ..RECV_TEMPL
            }))
        );
    }

    #[test]
    fn test_data_retransmit() {
        let mut s = socket_established();
        s.send_slice(b"abcdef").unwrap();
        recv!(s, time 1000, Ok(TcpRepr {
            seq_number: LOCAL_SEQ + 1,
            ack_number: Some(REMOTE_SEQ + 1),
            payload:    &b"abcdef"[..],
            ..RECV_TEMPL
        }));
        recv!(s, time 1050, Err(Error::Exhausted));
        recv!(s, time 2000, Ok(TcpRepr {
            seq_number: LOCAL_SEQ + 1,
            ack_number: Some(REMOTE_SEQ + 1),
            payload:    &b"abcdef"[..],
            ..RECV_TEMPL
        }));
    }

    #[test]
    fn test_data_retransmit_bursts() {
        let mut s = socket_established();
        s.remote_mss = 6;
        s.send_slice(b"abcdef012345").unwrap();

        recv!(s, time 0, Ok(TcpRepr {
            control:    TcpControl::None,
            seq_number: LOCAL_SEQ + 1,
            ack_number: Some(REMOTE_SEQ + 1),
            payload:    &b"abcdef"[..],
            ..RECV_TEMPL
        }), exact);
        recv!(s, time 0, Ok(TcpRepr {
            control:    TcpControl::Psh,
            seq_number: LOCAL_SEQ + 1 + 6,
            ack_number: Some(REMOTE_SEQ + 1),
            payload:    &b"012345"[..],
            ..RECV_TEMPL
        }), exact);
        recv!(s, time 0, Err(Error::Exhausted));

        recv!(s, time 50, Err(Error::Exhausted));

        recv!(s, time 1000, Ok(TcpRepr {
            control:    TcpControl::None,
            seq_number: LOCAL_SEQ + 1,
            ack_number: Some(REMOTE_SEQ + 1),
            payload:    &b"abcdef"[..],
            ..RECV_TEMPL
        }), exact);
        recv!(s, time 1500, Ok(TcpRepr {
            control:    TcpControl::Psh,
            seq_number: LOCAL_SEQ + 1 + 6,
            ack_number: Some(REMOTE_SEQ + 1),
            payload:    &b"012345"[..],
            ..RECV_TEMPL
        }), exact);
        recv!(s, time 1550, Err(Error::Exhausted));
    }

    #[test]
    fn test_send_data_after_syn_ack_retransmit() {
        let mut s = socket_syn_received();
        recv!(s, time 50, Ok(TcpRepr {
            control:    TcpControl::Syn,
            seq_number: LOCAL_SEQ,
            ack_number: Some(REMOTE_SEQ + 1),
            max_seg_size: Some(BASE_MSS),
            ..RECV_TEMPL
        }));
        recv!(s, time 750, Ok(TcpRepr { // retransmit
            control:    TcpControl::Syn,
            seq_number: LOCAL_SEQ,
            ack_number: Some(REMOTE_SEQ + 1),
            max_seg_size: Some(BASE_MSS),
            ..RECV_TEMPL
        }));
        send!(
            s,
            TcpRepr {
                seq_number: REMOTE_SEQ + 1,
                ack_number: Some(LOCAL_SEQ + 1),
                ..SEND_TEMPL
            }
        );
        assert_eq!(s.state(), State::Established);
        s.send_slice(b"abcdef").unwrap();
        recv!(
            s,
            [TcpRepr {
                seq_number: LOCAL_SEQ + 1,
                ack_number: Some(REMOTE_SEQ + 1),
                payload: &b"abcdef"[..],
                ..RECV_TEMPL
            }]
        )
    }

    #[test]
    fn test_established_retransmit_for_dup_ack() {
        let mut s = socket_established();
        // Duplicate ACKs do not replace the retransmission timer
        s.send_slice(b"abc").unwrap();
        recv!(s, time 1000, Ok(TcpRepr {
            seq_number: LOCAL_SEQ + 1,
            ack_number: Some(REMOTE_SEQ + 1),
            payload:    &b"abc"[..],
            ..RECV_TEMPL
        }));
        // Retransmit timer is on because all data was sent
        assert_eq!(s.tx_buffer.len(), 3);
        // ACK nothing new
        send!(
            s,
            TcpRepr {
                seq_number: REMOTE_SEQ + 1,
                ack_number: Some(LOCAL_SEQ + 1),
                ..SEND_TEMPL
            }
        );
        // Retransmit
        recv!(s, time 4000, Ok(TcpRepr {
            seq_number: LOCAL_SEQ + 1,
            ack_number: Some(REMOTE_SEQ + 1),
            payload:    &b"abc"[..],
            ..RECV_TEMPL
        }));
    }

    #[test]
    fn test_established_retransmit_reset_after_ack() {
        let mut s = socket_established();
        s.remote_win_len = 6;
        s.send_slice(b"abcdef").unwrap();
        s.send_slice(b"123456").unwrap();
        s.send_slice(b"ABCDEF").unwrap();
        recv!(s, time 1000, Ok(TcpRepr {
            seq_number: LOCAL_SEQ + 1,
            ack_number: Some(REMOTE_SEQ + 1),
            payload:    &b"abcdef"[..],
            ..RECV_TEMPL
        }));
        send!(s, time 1005, TcpRepr {
            seq_number: REMOTE_SEQ + 1,
            ack_number: Some(LOCAL_SEQ + 1 + 6),
            window_len: 6,
            ..SEND_TEMPL
        });
        recv!(s, time 1010, Ok(TcpRepr {
            seq_number: LOCAL_SEQ + 1 + 6,
            ack_number: Some(REMOTE_SEQ + 1),
            payload:    &b"123456"[..],
            ..RECV_TEMPL
        }));
        send!(s, time 1015, TcpRepr {
            seq_number: REMOTE_SEQ + 1,
            ack_number: Some(LOCAL_SEQ + 1 + 6 + 6),
            window_len: 6,
            ..SEND_TEMPL
        });
        recv!(s, time 1020, Ok(TcpRepr {
            seq_number: LOCAL_SEQ + 1 + 6 + 6,
            ack_number: Some(REMOTE_SEQ + 1),
            payload:    &b"ABCDEF"[..],
            ..RECV_TEMPL
        }));
    }

    #[test]
    fn test_established_queue_during_retransmission() {
        let mut s = socket_established();
        s.remote_mss = 6;
        s.send_slice(b"abcdef123456ABCDEF").unwrap();
        recv!(s, time 1000, Ok(TcpRepr {
            seq_number: LOCAL_SEQ + 1,
            ack_number: Some(REMOTE_SEQ + 1),
            payload:    &b"abcdef"[..],
            ..RECV_TEMPL
        })); // this one is dropped
        recv!(s, time 1005, Ok(TcpRepr {
            seq_number: LOCAL_SEQ + 1 + 6,
            ack_number: Some(REMOTE_SEQ + 1),
            payload:    &b"123456"[..],
            ..RECV_TEMPL
        })); // this one is received
        recv!(s, time 1010, Ok(TcpRepr {
            seq_number: LOCAL_SEQ + 1 + 6 + 6,
            ack_number: Some(REMOTE_SEQ + 1),
            payload:    &b"ABCDEF"[..],
            ..RECV_TEMPL
        })); // also dropped
        recv!(s, time 2000, Ok(TcpRepr {
            seq_number: LOCAL_SEQ + 1,
            ack_number: Some(REMOTE_SEQ + 1),
            payload:    &b"abcdef"[..],
            ..RECV_TEMPL
        })); // retransmission
        send!(s, time 2005, TcpRepr {
            seq_number: REMOTE_SEQ + 1,
            ack_number: Some(LOCAL_SEQ + 1 + 6 + 6),
            ..SEND_TEMPL
        }); // acknowledgement of both segments
        recv!(s, time 2010, Ok(TcpRepr {
            seq_number: LOCAL_SEQ + 1 + 6 + 6,
            ack_number: Some(REMOTE_SEQ + 1),
            payload:    &b"ABCDEF"[..],
            ..RECV_TEMPL
        })); // retransmission of only unacknowledged data
    }

    #[test]
    fn test_close_wait_retransmit_reset_after_ack() {
        let mut s = socket_close_wait();
        s.remote_win_len = 6;
        s.send_slice(b"abcdef").unwrap();
        s.send_slice(b"123456").unwrap();
        s.send_slice(b"ABCDEF").unwrap();
        recv!(s, time 1000, Ok(TcpRepr {
            seq_number: LOCAL_SEQ + 1,
            ack_number: Some(REMOTE_SEQ + 1 + 1),
            payload:    &b"abcdef"[..],
            ..RECV_TEMPL
        }));
        send!(s, time 1005, TcpRepr {
            seq_number: REMOTE_SEQ + 1 + 1,
            ack_number: Some(LOCAL_SEQ + 1 + 6),
            window_len: 6,
            ..SEND_TEMPL
        });
        recv!(s, time 1010, Ok(TcpRepr {
            seq_number: LOCAL_SEQ + 1 + 6,
            ack_number: Some(REMOTE_SEQ + 1 + 1),
            payload:    &b"123456"[..],
            ..RECV_TEMPL
        }));
        send!(s, time 1015, TcpRepr {
            seq_number: REMOTE_SEQ + 1 + 1,
            ack_number: Some(LOCAL_SEQ + 1 + 6 + 6),
            window_len: 6,
            ..SEND_TEMPL
        });
        recv!(s, time 1020, Ok(TcpRepr {
            seq_number: LOCAL_SEQ + 1 + 6 + 6,
            ack_number: Some(REMOTE_SEQ + 1 + 1),
            payload:    &b"ABCDEF"[..],
            ..RECV_TEMPL
        }));
    }

    #[test]
    fn test_fin_wait_1_retransmit_reset_after_ack() {
        let mut s = socket_established();
        s.remote_win_len = 6;
        s.send_slice(b"abcdef").unwrap();
        s.send_slice(b"123456").unwrap();
        s.send_slice(b"ABCDEF").unwrap();
        s.close();
        recv!(s, time 1000, Ok(TcpRepr {
            seq_number: LOCAL_SEQ + 1,
            ack_number: Some(REMOTE_SEQ + 1),
            payload:    &b"abcdef"[..],
            ..RECV_TEMPL
        }));
        send!(s, time 1005, TcpRepr {
            seq_number: REMOTE_SEQ + 1,
            ack_number: Some(LOCAL_SEQ + 1 + 6),
            window_len: 6,
            ..SEND_TEMPL
        });
        recv!(s, time 1010, Ok(TcpRepr {
            seq_number: LOCAL_SEQ + 1 + 6,
            ack_number: Some(REMOTE_SEQ + 1),
            payload:    &b"123456"[..],
            ..RECV_TEMPL
        }));
        send!(s, time 1015, TcpRepr {
            seq_number: REMOTE_SEQ + 1,
            ack_number: Some(LOCAL_SEQ + 1 + 6 + 6),
            window_len: 6,
            ..SEND_TEMPL
        });
        recv!(s, time 1020, Ok(TcpRepr {
            control:    TcpControl::Fin,
            seq_number: LOCAL_SEQ + 1 + 6 + 6,
            ack_number: Some(REMOTE_SEQ + 1),
            payload:    &b"ABCDEF"[..],
            ..RECV_TEMPL
        }));
    }

    #[test]
    fn test_fast_retransmit_after_triple_duplicate_ack() {
        let mut s = socket_established();
        s.remote_mss = 6;

        // Normal ACK of previously recived segment
        send!(s, time 0, TcpRepr {
            seq_number: REMOTE_SEQ + 1,
            ack_number: Some(LOCAL_SEQ + 1),
            ..SEND_TEMPL
        });

        // Send a long string of text divided into several packets
        // because of previously recieved "window_len"
        s.send_slice(b"xxxxxxyyyyyywwwwwwzzzzzz").unwrap();
        // This packet is lost
        recv!(s, time 1000, Ok(TcpRepr {
            seq_number: LOCAL_SEQ + 1,
            ack_number: Some(REMOTE_SEQ + 1),
            payload:    &b"xxxxxx"[..],
            ..RECV_TEMPL
        }));
        recv!(s, time 1005, Ok(TcpRepr {
            seq_number: LOCAL_SEQ + 1 + 6,
            ack_number: Some(REMOTE_SEQ + 1),
            payload:    &b"yyyyyy"[..],
            ..RECV_TEMPL
        }));
        recv!(s, time 1010, Ok(TcpRepr {
            seq_number: LOCAL_SEQ + 1 + (6 * 2),
            ack_number: Some(REMOTE_SEQ + 1),
            payload:    &b"wwwwww"[..],
            ..RECV_TEMPL
        }));
        recv!(s, time 1015, Ok(TcpRepr {
            seq_number: LOCAL_SEQ + 1 + (6 * 3),
            ack_number: Some(REMOTE_SEQ + 1),
            payload:    &b"zzzzzz"[..],
            ..RECV_TEMPL
        }));

        // First duplicate ACK
        send!(s, time 1050, TcpRepr {
            seq_number: REMOTE_SEQ + 1,
            ack_number: Some(LOCAL_SEQ + 1),
            ..SEND_TEMPL
        });
        // Second duplicate ACK
        send!(s, time 1055, TcpRepr {
            seq_number: REMOTE_SEQ + 1,
            ack_number: Some(LOCAL_SEQ + 1),
            ..SEND_TEMPL
        });
        // Third duplicate ACK
        // Should trigger a fast retransmit of dropped packet
        send!(s, time 1060, TcpRepr {
            seq_number: REMOTE_SEQ + 1,
            ack_number: Some(LOCAL_SEQ + 1),
            ..SEND_TEMPL
        });

        // Fast retransmit packet
        recv!(s, time 1100, Ok(TcpRepr {
            seq_number: LOCAL_SEQ + 1,
            ack_number: Some(REMOTE_SEQ + 1),
            payload:    &b"xxxxxx"[..],
            ..RECV_TEMPL
        }));

        recv!(s, time 1105, Ok(TcpRepr {
            seq_number: LOCAL_SEQ + 1 + 6,
            ack_number: Some(REMOTE_SEQ + 1),
            payload:    &b"yyyyyy"[..],
            ..RECV_TEMPL
        }));
        recv!(s, time 1110, Ok(TcpRepr {
            seq_number: LOCAL_SEQ + 1 + (6 * 2),
            ack_number: Some(REMOTE_SEQ + 1),
            payload:    &b"wwwwww"[..],
            ..RECV_TEMPL
        }));
        recv!(s, time 1115, Ok(TcpRepr {
            seq_number: LOCAL_SEQ + 1 + (6 * 3),
            ack_number: Some(REMOTE_SEQ + 1),
            payload:    &b"zzzzzz"[..],
            ..RECV_TEMPL
        }));

        // After all was send out, enter *normal* retransmission,
        // don't stay in fast retransmission.
        assert!(match s.timer {
            Timer::Retransmit { expires_at, .. } => expires_at > Instant::from_millis(1115),
            _ => false,
        });

        // ACK all recived segments
        send!(s, time 1120, TcpRepr {
            seq_number: REMOTE_SEQ + 1,
            ack_number: Some(LOCAL_SEQ + 1 + (6 * 4)),
            ..SEND_TEMPL
        });
    }

    #[test]
    fn test_fast_retransmit_duplicate_detection_with_data() {
        let mut s = socket_established();

        s.send_slice(b"abc").unwrap(); // This is lost
        recv!(s, time 1000, Ok(TcpRepr {
            seq_number: LOCAL_SEQ + 1,
            ack_number: Some(REMOTE_SEQ + 1),
            payload:    &b"abc"[..],
            ..RECV_TEMPL
        }));

        // Normal ACK of previously recieved segment
        send!(
            s,
            TcpRepr {
                seq_number: REMOTE_SEQ + 1,
                ack_number: Some(LOCAL_SEQ + 1),
                ..SEND_TEMPL
            }
        );
        // First duplicate
        send!(
            s,
            TcpRepr {
                seq_number: REMOTE_SEQ + 1,
                ack_number: Some(LOCAL_SEQ + 1),
                ..SEND_TEMPL
            }
        );
        // Second duplicate
        send!(
            s,
            TcpRepr {
                seq_number: REMOTE_SEQ + 1,
                ack_number: Some(LOCAL_SEQ + 1),
                ..SEND_TEMPL
            }
        );

        assert_eq!(s.local_rx_dup_acks, 2, "duplicate ACK counter is not set");

        // This packet has content, hence should not be detected
        // as a duplicate ACK and should reset the duplicate ACK count
        send!(
            s,
            TcpRepr {
                seq_number: REMOTE_SEQ + 1,
                ack_number: Some(LOCAL_SEQ + 1),
                payload: &b"xxxxxx"[..],
                ..SEND_TEMPL
            }
        );

        recv!(
            s,
            [TcpRepr {
                seq_number: LOCAL_SEQ + 1 + 3,
                ack_number: Some(REMOTE_SEQ + 1 + 6),
                window_len: 58,
                ..RECV_TEMPL
            }]
        );

        assert_eq!(
            s.local_rx_dup_acks, 0,
            "duplicate ACK counter is not reset when reciving data"
        );
    }

    #[test]
    fn test_fast_retransmit_duplicate_detection() {
        let mut s = socket_established();
        s.remote_mss = 6;

        // Normal ACK of previously recived segment
        send!(s, time 0, TcpRepr {
            seq_number: REMOTE_SEQ + 1,
            ack_number: Some(LOCAL_SEQ + 1),
            ..SEND_TEMPL
        });

        // First duplicate, should not be counted as there is nothing to resend
        send!(s, time 0, TcpRepr {
            seq_number: REMOTE_SEQ + 1,
            ack_number: Some(LOCAL_SEQ + 1),
            ..SEND_TEMPL
        });

        assert_eq!(
            s.local_rx_dup_acks, 0,
            "duplicate ACK counter is set but wound not transmit data"
        );

        // Send a long string of text divided into several packets
        // because of small remote_mss
        s.send_slice(b"xxxxxxyyyyyywwwwwwzzzzzz").unwrap();

        // This packet is reordered in network
        recv!(s, time 1000, Ok(TcpRepr {
            seq_number: LOCAL_SEQ + 1,
            ack_number: Some(REMOTE_SEQ + 1),
            payload:    &b"xxxxxx"[..],
            ..RECV_TEMPL
        }));
        recv!(s, time 1005, Ok(TcpRepr {
            seq_number: LOCAL_SEQ + 1 + 6,
            ack_number: Some(REMOTE_SEQ + 1),
            payload:    &b"yyyyyy"[..],
            ..RECV_TEMPL
        }));
        recv!(s, time 1010, Ok(TcpRepr {
            seq_number: LOCAL_SEQ + 1 + (6 * 2),
            ack_number: Some(REMOTE_SEQ + 1),
            payload:    &b"wwwwww"[..],
            ..RECV_TEMPL
        }));
        recv!(s, time 1015, Ok(TcpRepr {
            seq_number: LOCAL_SEQ + 1 + (6 * 3),
            ack_number: Some(REMOTE_SEQ + 1),
            payload:    &b"zzzzzz"[..],
            ..RECV_TEMPL
        }));

        // First duplicate ACK
        send!(s, time 1050, TcpRepr {
            seq_number: REMOTE_SEQ + 1,
            ack_number: Some(LOCAL_SEQ + 1),
            ..SEND_TEMPL
        });
        // Second duplicate ACK
        send!(s, time 1055, TcpRepr {
            seq_number: REMOTE_SEQ + 1,
            ack_number: Some(LOCAL_SEQ + 1),
            ..SEND_TEMPL
        });
        // Reordered packet arrives which should reset duplicate ACK count
        send!(s, time 1060, TcpRepr {
            seq_number: REMOTE_SEQ + 1,
            ack_number: Some(LOCAL_SEQ + 1 + (6 * 3)),
            ..SEND_TEMPL
        });

        assert_eq!(
            s.local_rx_dup_acks, 0,
            "duplicate ACK counter is not reset when reciving ACK which updates send window"
        );

        // ACK all recived segments
        send!(s, time 1120, TcpRepr {
            seq_number: REMOTE_SEQ + 1,
            ack_number: Some(LOCAL_SEQ + 1 + (6 * 4)),
            ..SEND_TEMPL
        });
    }

    #[test]
    fn test_fast_retransmit_dup_acks_counter() {
        let mut s = socket_established();

        s.send_slice(b"abc").unwrap(); // This is lost
        recv!(s, time 0, Ok(TcpRepr {
            seq_number: LOCAL_SEQ + 1,
            ack_number: Some(REMOTE_SEQ + 1),
            payload:    &b"abc"[..],
            ..RECV_TEMPL
        }));

        send!(s, time 0, TcpRepr {
            seq_number: REMOTE_SEQ + 1,
            ack_number: Some(LOCAL_SEQ + 1),
            ..SEND_TEMPL
        });

        // A lot of retransmits happen here
        s.local_rx_dup_acks = u8::max_value() - 1;

        // Send 3 more ACKs, which could overflow local_rx_dup_acks,
        // but intended behaviour is that we saturate the bounds
        // of local_rx_dup_acks
        send!(s, time 0, TcpRepr {
            seq_number: REMOTE_SEQ + 1,
            ack_number: Some(LOCAL_SEQ + 1),
            ..SEND_TEMPL
        });
        send!(s, time 0, TcpRepr {
            seq_number: REMOTE_SEQ + 1,
            ack_number: Some(LOCAL_SEQ + 1),
            ..SEND_TEMPL
        });
        send!(s, time 0, TcpRepr {
            seq_number: REMOTE_SEQ + 1,
            ack_number: Some(LOCAL_SEQ + 1),
            ..SEND_TEMPL
        });
        assert_eq!(
            s.local_rx_dup_acks,
            u8::max_value(),
            "duplicate ACK count should not overflow but saturate"
        );
    }

    // =========================================================================================//
    // Tests for window management.
    // =========================================================================================//

    #[test]
    fn test_maximum_segment_size() {
        let mut s = socket_listen();
        s.tx_buffer = SocketBuffer::new(vec![0; 32767]);
        send!(
            s,
            TcpRepr {
                control: TcpControl::Syn,
                seq_number: REMOTE_SEQ,
                ack_number: None,
                max_seg_size: Some(1000),
                ..SEND_TEMPL
            }
        );
        recv!(
            s,
            [TcpRepr {
                control: TcpControl::Syn,
                seq_number: LOCAL_SEQ,
                ack_number: Some(REMOTE_SEQ + 1),
                max_seg_size: Some(BASE_MSS),
                ..RECV_TEMPL
            }]
        );
        send!(
            s,
            TcpRepr {
                seq_number: REMOTE_SEQ + 1,
                ack_number: Some(LOCAL_SEQ + 1),
                window_len: 32767,
                ..SEND_TEMPL
            }
        );
        s.send_slice(&[0; 1200][..]).unwrap();
        recv!(
            s,
            Ok(TcpRepr {
                seq_number: LOCAL_SEQ + 1,
                ack_number: Some(REMOTE_SEQ + 1),
                payload: &[0; 1000][..],
                ..RECV_TEMPL
            })
        );
    }

    #[test]
    fn test_close_wait_no_window_update() {
        let mut s = socket_established();
        send!(
            s,
            TcpRepr {
                control: TcpControl::Fin,
                seq_number: REMOTE_SEQ + 1,
                ack_number: Some(LOCAL_SEQ + 1),
                payload: &[1, 2, 3, 4],
                ..SEND_TEMPL
            }
        );
        assert_eq!(s.state, State::CloseWait);

        // we ack the FIN, with the reduced window size.
        recv!(
            s,
            Ok(TcpRepr {
                seq_number: LOCAL_SEQ + 1,
                ack_number: Some(REMOTE_SEQ + 6),
                window_len: 60,
                ..RECV_TEMPL
            })
        );

        let rx_buf = &mut [0; 32];
        assert_eq!(s.recv_slice(rx_buf), Ok(4));

        // check that we do NOT send a window update even if it has changed.
        recv!(s, Err(Error::Exhausted));
    }

    #[test]
    fn test_time_wait_no_window_update() {
        let mut s = socket_fin_wait_2();
        send!(
            s,
            TcpRepr {
                control: TcpControl::Fin,
                seq_number: REMOTE_SEQ + 1,
                ack_number: Some(LOCAL_SEQ + 2),
                payload: &[1, 2, 3, 4],
                ..SEND_TEMPL
            }
        );
        assert_eq!(s.state, State::TimeWait);

        // we ack the FIN, with the reduced window size.
        recv!(
            s,
            Ok(TcpRepr {
                seq_number: LOCAL_SEQ + 2,
                ack_number: Some(REMOTE_SEQ + 6),
                window_len: 60,
                ..RECV_TEMPL
            })
        );

        let rx_buf = &mut [0; 32];
        assert_eq!(s.recv_slice(rx_buf), Ok(4));

        // check that we do NOT send a window update even if it has changed.
        recv!(s, Err(Error::Exhausted));
    }

    // =========================================================================================//
    // Tests for flow control.
    // =========================================================================================//

    #[test]
    fn test_psh_transmit() {
        let mut s = socket_established();
        s.remote_mss = 6;
        s.send_slice(b"abcdef").unwrap();
        s.send_slice(b"123456").unwrap();
        recv!(s, time 0, Ok(TcpRepr {
            control:    TcpControl::None,
            seq_number: LOCAL_SEQ + 1,
            ack_number: Some(REMOTE_SEQ + 1),
            payload:    &b"abcdef"[..],
            ..RECV_TEMPL
        }), exact);
        recv!(s, time 0, Ok(TcpRepr {
            control:    TcpControl::Psh,
            seq_number: LOCAL_SEQ + 1 + 6,
            ack_number: Some(REMOTE_SEQ + 1),
            payload:    &b"123456"[..],
            ..RECV_TEMPL
        }), exact);
    }

    #[test]
    fn test_psh_receive() {
        let mut s = socket_established();
        send!(
            s,
            TcpRepr {
                control: TcpControl::Psh,
                seq_number: REMOTE_SEQ + 1,
                ack_number: Some(LOCAL_SEQ + 1),
                payload: &b"abcdef"[..],
                ..SEND_TEMPL
            }
        );
        recv!(
            s,
            [TcpRepr {
                seq_number: LOCAL_SEQ + 1,
                ack_number: Some(REMOTE_SEQ + 1 + 6),
                window_len: 58,
                ..RECV_TEMPL
            }]
        );
    }

    #[test]
    fn test_zero_window_ack() {
        let mut s = socket_established();
        s.rx_buffer = SocketBuffer::new(vec![0; 6]);
        s.assembler = Assembler::new(s.rx_buffer.capacity());
        send!(
            s,
            TcpRepr {
                seq_number: REMOTE_SEQ + 1,
                ack_number: Some(LOCAL_SEQ + 1),
                payload: &b"abcdef"[..],
                ..SEND_TEMPL
            }
        );
        recv!(
            s,
            [TcpRepr {
                seq_number: LOCAL_SEQ + 1,
                ack_number: Some(REMOTE_SEQ + 1 + 6),
                window_len: 0,
                ..RECV_TEMPL
            }]
        );
        send!(
            s,
            TcpRepr {
                seq_number: REMOTE_SEQ + 1 + 6,
                ack_number: Some(LOCAL_SEQ + 1),
                payload: &b"123456"[..],
                ..SEND_TEMPL
            },
            Ok(Some(TcpRepr {
                seq_number: LOCAL_SEQ + 1,
                ack_number: Some(REMOTE_SEQ + 1 + 6),
                window_len: 0,
                ..RECV_TEMPL
            }))
        );
    }

    #[test]
    fn test_zero_window_ack_on_window_growth() {
        let mut s = socket_established();
        s.rx_buffer = SocketBuffer::new(vec![0; 6]);
        s.assembler = Assembler::new(s.rx_buffer.capacity());
        send!(
            s,
            TcpRepr {
                seq_number: REMOTE_SEQ + 1,
                ack_number: Some(LOCAL_SEQ + 1),
                payload: &b"abcdef"[..],
                ..SEND_TEMPL
            }
        );
        recv!(
            s,
            [TcpRepr {
                seq_number: LOCAL_SEQ + 1,
                ack_number: Some(REMOTE_SEQ + 1 + 6),
                window_len: 0,
                ..RECV_TEMPL
            }]
        );
        recv!(s, time 0, Err(Error::Exhausted));
        s.recv(|buffer| {
            assert_eq!(&buffer[..3], b"abc");
            (3, ())
        })
        .unwrap();
        recv!(s, time 0, Ok(TcpRepr {
            seq_number: LOCAL_SEQ + 1,
            ack_number: Some(REMOTE_SEQ + 1 + 6),
            window_len: 3,
            ..RECV_TEMPL
        }));
        recv!(s, time 0, Err(Error::Exhausted));
        s.recv(|buffer| {
            assert_eq!(buffer, b"def");
            (buffer.len(), ())
        })
        .unwrap();
        recv!(s, time 0, Ok(TcpRepr {
            seq_number: LOCAL_SEQ + 1,
            ack_number: Some(REMOTE_SEQ + 1 + 6),
            window_len: 6,
            ..RECV_TEMPL
        }));
    }

    #[test]
    fn test_fill_peer_window() {
        let mut s = socket_established();
        s.remote_mss = 6;
        s.send_slice(b"abcdef123456!@#$%^").unwrap();
        recv!(
            s,
            [
                TcpRepr {
                    seq_number: LOCAL_SEQ + 1,
                    ack_number: Some(REMOTE_SEQ + 1),
                    payload: &b"abcdef"[..],
                    ..RECV_TEMPL
                },
                TcpRepr {
                    seq_number: LOCAL_SEQ + 1 + 6,
                    ack_number: Some(REMOTE_SEQ + 1),
                    payload: &b"123456"[..],
                    ..RECV_TEMPL
                },
                TcpRepr {
                    seq_number: LOCAL_SEQ + 1 + 6 + 6,
                    ack_number: Some(REMOTE_SEQ + 1),
                    payload: &b"!@#$%^"[..],
                    ..RECV_TEMPL
                }
            ]
        );
    }

    #[test]
    fn test_announce_window_after_read() {
        let mut s = socket_established();
        s.rx_buffer = SocketBuffer::new(vec![0; 6]);
        s.assembler = Assembler::new(s.rx_buffer.capacity());
        send!(
            s,
            TcpRepr {
                seq_number: REMOTE_SEQ + 1,
                ack_number: Some(LOCAL_SEQ + 1),
                payload: &b"abc"[..],
                ..SEND_TEMPL
            }
        );
        recv!(
            s,
            [TcpRepr {
                seq_number: LOCAL_SEQ + 1,
                ack_number: Some(REMOTE_SEQ + 1 + 3),
                window_len: 3,
                ..RECV_TEMPL
            }]
        );
        // Test that `dispatch` updates `remote_last_win`
        assert_eq!(s.remote_last_win, s.rx_buffer.window() as u16);
        s.recv(|buffer| (buffer.len(), ())).unwrap();
        assert!(s.window_to_update());
        recv!(
            s,
            [TcpRepr {
                seq_number: LOCAL_SEQ + 1,
                ack_number: Some(REMOTE_SEQ + 1 + 3),
                window_len: 6,
                ..RECV_TEMPL
            }]
        );
        assert_eq!(s.remote_last_win, s.rx_buffer.window() as u16);
        // Provoke immediate ACK to test that `process` updates `remote_last_win`
        send!(
            s,
            TcpRepr {
                seq_number: REMOTE_SEQ + 1 + 6,
                ack_number: Some(LOCAL_SEQ + 1),
                payload: &b"def"[..],
                ..SEND_TEMPL
            },
            Ok(Some(TcpRepr {
                seq_number: LOCAL_SEQ + 1,
                ack_number: Some(REMOTE_SEQ + 1 + 3),
                window_len: 6,
                ..RECV_TEMPL
            }))
        );
        send!(
            s,
            TcpRepr {
                seq_number: REMOTE_SEQ + 1 + 3,
                ack_number: Some(LOCAL_SEQ + 1),
                payload: &b"abc"[..],
                ..SEND_TEMPL
            },
            Ok(Some(TcpRepr {
                seq_number: LOCAL_SEQ + 1,
                ack_number: Some(REMOTE_SEQ + 1 + 9),
                window_len: 0,
                ..RECV_TEMPL
            }))
        );
        assert_eq!(s.remote_last_win, s.rx_buffer.window() as u16);
        s.recv(|buffer| (buffer.len(), ())).unwrap();
        assert!(s.window_to_update());
    }

    // =========================================================================================//
    // Tests for timeouts.
    // =========================================================================================//

    #[test]
    fn test_listen_timeout() {
        let mut s = socket_listen();
        s.set_timeout(Some(Duration::from_millis(100)));
        assert_eq!(s.poll_at(&Context::DUMMY), PollAt::Ingress);
    }

    #[test]
    fn test_connect_timeout() {
        let mut s = socket();
        s.local_seq_no = LOCAL_SEQ;
        s.connect(REMOTE_END, LOCAL_END.port).unwrap();
        s.set_timeout(Some(Duration::from_millis(100)));
        recv!(s, time 150, Ok(TcpRepr {
            control:    TcpControl::Syn,
            seq_number: LOCAL_SEQ,
            ack_number: None,
            max_seg_size: Some(BASE_MSS),
            window_scale: Some(0),
            sack_permitted: true,
            ..RECV_TEMPL
        }));
        assert_eq!(s.state, State::SynSent);
        assert_eq!(
            s.poll_at(&Context::DUMMY),
            PollAt::Time(Instant::from_millis(250))
        );
        recv!(s, time 250, Ok(TcpRepr {
            control:    TcpControl::Rst,
            seq_number: LOCAL_SEQ + 1,
            ack_number: Some(TcpSeqNumber(0)),
            window_scale: None,
            ..RECV_TEMPL
        }));
        assert_eq!(s.state, State::Closed);
    }

    #[test]
    fn test_established_timeout() {
        let mut s = socket_established();
        s.set_timeout(Some(Duration::from_millis(1000)));
        recv!(s, time 250, Err(Error::Exhausted));
        assert_eq!(
            s.poll_at(&Context::DUMMY),
            PollAt::Time(Instant::from_millis(1250))
        );
        s.send_slice(b"abcdef").unwrap();
        assert_eq!(s.poll_at(&Context::DUMMY), PollAt::Now);
        recv!(s, time 255, Ok(TcpRepr {
            seq_number: LOCAL_SEQ + 1,
            ack_number: Some(REMOTE_SEQ + 1),
            payload:    &b"abcdef"[..],
            ..RECV_TEMPL
        }));
        assert_eq!(
            s.poll_at(&Context::DUMMY),
            PollAt::Time(Instant::from_millis(955))
        );
        recv!(s, time 955, Ok(TcpRepr {
            seq_number: LOCAL_SEQ + 1,
            ack_number: Some(REMOTE_SEQ + 1),
            payload:    &b"abcdef"[..],
            ..RECV_TEMPL
        }));
        assert_eq!(
            s.poll_at(&Context::DUMMY),
            PollAt::Time(Instant::from_millis(1255))
        );
        recv!(s, time 1255, Ok(TcpRepr {
            control:    TcpControl::Rst,
            seq_number: LOCAL_SEQ + 1 + 6,
            ack_number: Some(REMOTE_SEQ + 1),
            ..RECV_TEMPL
        }));
        assert_eq!(s.state, State::Closed);
    }

    #[test]
    fn test_established_keep_alive_timeout() {
        let mut s = socket_established();
        s.set_keep_alive(Some(Duration::from_millis(50)));
        s.set_timeout(Some(Duration::from_millis(100)));
        recv!(s, time 100, Ok(TcpRepr {
            seq_number: LOCAL_SEQ,
            ack_number: Some(REMOTE_SEQ + 1),
            payload:    &[0],
            ..RECV_TEMPL
        }));
        recv!(s, time 100, Err(Error::Exhausted));
        assert_eq!(
            s.poll_at(&Context::DUMMY),
            PollAt::Time(Instant::from_millis(150))
        );
        send!(s, time 105, TcpRepr {
            seq_number: REMOTE_SEQ + 1,
            ack_number: Some(LOCAL_SEQ + 1),
            ..SEND_TEMPL
        });
        assert_eq!(
            s.poll_at(&Context::DUMMY),
            PollAt::Time(Instant::from_millis(155))
        );
        recv!(s, time 155, Ok(TcpRepr {
            seq_number: LOCAL_SEQ,
            ack_number: Some(REMOTE_SEQ + 1),
            payload:    &[0],
            ..RECV_TEMPL
        }));
        recv!(s, time 155, Err(Error::Exhausted));
        assert_eq!(
            s.poll_at(&Context::DUMMY),
            PollAt::Time(Instant::from_millis(205))
        );
        recv!(s, time 200, Err(Error::Exhausted));
        recv!(s, time 205, Ok(TcpRepr {
            control:    TcpControl::Rst,
            seq_number: LOCAL_SEQ + 1,
            ack_number: Some(REMOTE_SEQ + 1),
            ..RECV_TEMPL
        }));
        recv!(s, time 205, Err(Error::Exhausted));
        assert_eq!(s.state, State::Closed);
    }

    #[test]
    fn test_fin_wait_1_timeout() {
        let mut s = socket_fin_wait_1();
        s.set_timeout(Some(Duration::from_millis(1000)));
        recv!(s, time 100, Ok(TcpRepr {
            control:    TcpControl::Fin,
            seq_number: LOCAL_SEQ + 1,
            ack_number: Some(REMOTE_SEQ + 1),
            ..RECV_TEMPL
        }));
        recv!(s, time 1100, Ok(TcpRepr {
            control:    TcpControl::Rst,
            seq_number: LOCAL_SEQ + 1 + 1,
            ack_number: Some(REMOTE_SEQ + 1),
            ..RECV_TEMPL
        }));
        assert_eq!(s.state, State::Closed);
    }

    #[test]
    fn test_last_ack_timeout() {
        let mut s = socket_last_ack();
        s.set_timeout(Some(Duration::from_millis(1000)));
        recv!(s, time 100, Ok(TcpRepr {
            control:    TcpControl::Fin,
            seq_number: LOCAL_SEQ + 1,
            ack_number: Some(REMOTE_SEQ + 1 + 1),
            ..RECV_TEMPL
        }));
        recv!(s, time 1100, Ok(TcpRepr {
            control:    TcpControl::Rst,
            seq_number: LOCAL_SEQ + 1 + 1,
            ack_number: Some(REMOTE_SEQ + 1 + 1),
            ..RECV_TEMPL
        }));
        assert_eq!(s.state, State::Closed);
    }

    #[test]
    fn test_closed_timeout() {
        let mut s = socket_established();
        s.set_timeout(Some(Duration::from_millis(200)));
        s.remote_last_ts = Some(Instant::from_millis(100));
        s.abort();
        assert_eq!(s.poll_at(&Context::DUMMY), PollAt::Now);
        recv!(s, time 100, Ok(TcpRepr {
            control:    TcpControl::Rst,
            seq_number: LOCAL_SEQ + 1,
            ack_number: Some(REMOTE_SEQ + 1),
            ..RECV_TEMPL
        }));
        assert_eq!(s.poll_at(&Context::DUMMY), PollAt::Ingress);
    }

    // =========================================================================================//
    // Tests for keep-alive.
    // =========================================================================================//

    #[test]
    fn test_responds_to_keep_alive() {
        let mut s = socket_established();
        send!(
            s,
            TcpRepr {
                seq_number: REMOTE_SEQ,
                ack_number: Some(LOCAL_SEQ + 1),
                ..SEND_TEMPL
            },
            Ok(Some(TcpRepr {
                seq_number: LOCAL_SEQ + 1,
                ack_number: Some(REMOTE_SEQ + 1),
                ..RECV_TEMPL
            }))
        );
    }

    #[test]
    fn test_sends_keep_alive() {
        let mut s = socket_established();
        s.set_keep_alive(Some(Duration::from_millis(100)));

        // drain the forced keep-alive packet
        assert_eq!(s.poll_at(&Context::DUMMY), PollAt::Now);
        recv!(s, time 0, Ok(TcpRepr {
            seq_number: LOCAL_SEQ,
            ack_number: Some(REMOTE_SEQ + 1),
            payload:    &[0],
            ..RECV_TEMPL
        }));

        assert_eq!(
            s.poll_at(&Context::DUMMY),
            PollAt::Time(Instant::from_millis(100))
        );
        recv!(s, time 95, Err(Error::Exhausted));
        recv!(s, time 100, Ok(TcpRepr {
            seq_number: LOCAL_SEQ,
            ack_number: Some(REMOTE_SEQ + 1),
            payload:    &[0],
            ..RECV_TEMPL
        }));

        assert_eq!(
            s.poll_at(&Context::DUMMY),
            PollAt::Time(Instant::from_millis(200))
        );
        recv!(s, time 195, Err(Error::Exhausted));
        recv!(s, time 200, Ok(TcpRepr {
            seq_number: LOCAL_SEQ,
            ack_number: Some(REMOTE_SEQ + 1),
            payload:    &[0],
            ..RECV_TEMPL
        }));

        send!(s, time 250, TcpRepr {
            seq_number: REMOTE_SEQ + 1,
            ack_number: Some(LOCAL_SEQ + 1),
            ..SEND_TEMPL
        });
        assert_eq!(
            s.poll_at(&Context::DUMMY),
            PollAt::Time(Instant::from_millis(350))
        );
        recv!(s, time 345, Err(Error::Exhausted));
        recv!(s, time 350, Ok(TcpRepr {
            seq_number: LOCAL_SEQ,
            ack_number: Some(REMOTE_SEQ + 1),
            payload:    &b"\x00"[..],
            ..RECV_TEMPL
        }));
    }

    // =========================================================================================//
    // Tests for time-to-live configuration.
    // =========================================================================================//

    #[test]
    fn test_set_hop_limit() {
        let mut s = socket_syn_received();

        s.set_hop_limit(Some(0x2a));
        assert_eq!(
            s.dispatch(&Context::DUMMY, |(ip_repr, _)| {
                assert_eq!(ip_repr.hop_limit(), 0x2a);
                Ok(())
            }),
            Ok(())
        );
    }

    #[test]
    #[should_panic(expected = "the time-to-live value of a packet must not be zero")]
    fn test_set_hop_limit_zero() {
        let mut s = socket_syn_received();
        s.set_hop_limit(Some(0));
    }

    // =========================================================================================//
    // Tests for reassembly.
    // =========================================================================================//

    #[test]
    fn test_out_of_order() {
        let mut s = socket_established();
        send!(
            s,
            TcpRepr {
                seq_number: REMOTE_SEQ + 1 + 3,
                ack_number: Some(LOCAL_SEQ + 1),
                payload: &b"def"[..],
                ..SEND_TEMPL
            },
            Ok(Some(TcpRepr {
                seq_number: LOCAL_SEQ + 1,
                ack_number: Some(REMOTE_SEQ + 1),
                ..RECV_TEMPL
            }))
        );
        s.recv(|buffer| {
            assert_eq!(buffer, b"");
            (buffer.len(), ())
        })
        .unwrap();
        send!(
            s,
            TcpRepr {
                seq_number: REMOTE_SEQ + 1,
                ack_number: Some(LOCAL_SEQ + 1),
                payload: &b"abcdef"[..],
                ..SEND_TEMPL
            },
            Ok(Some(TcpRepr {
                seq_number: LOCAL_SEQ + 1,
                ack_number: Some(REMOTE_SEQ + 1 + 6),
                window_len: 58,
                ..RECV_TEMPL
            }))
        );
        s.recv(|buffer| {
            assert_eq!(buffer, b"abcdef");
            (buffer.len(), ())
        })
        .unwrap();
    }

    #[test]
    fn test_buffer_wraparound_rx() {
        let mut s = socket_established();
        s.rx_buffer = SocketBuffer::new(vec![0; 6]);
        s.assembler = Assembler::new(s.rx_buffer.capacity());
        send!(
            s,
            TcpRepr {
                seq_number: REMOTE_SEQ + 1,
                ack_number: Some(LOCAL_SEQ + 1),
                payload: &b"abc"[..],
                ..SEND_TEMPL
            }
        );
        s.recv(|buffer| {
            assert_eq!(buffer, b"abc");
            (buffer.len(), ())
        })
        .unwrap();
        send!(
            s,
            TcpRepr {
                seq_number: REMOTE_SEQ + 1 + 3,
                ack_number: Some(LOCAL_SEQ + 1),
                payload: &b"defghi"[..],
                ..SEND_TEMPL
            }
        );
        let mut data = [0; 6];
        assert_eq!(s.recv_slice(&mut data[..]), Ok(6));
        assert_eq!(data, &b"defghi"[..]);
    }

    #[test]
    fn test_buffer_wraparound_tx() {
        let mut s = socket_established();
        s.set_nagle_enabled(false);

        s.tx_buffer = SocketBuffer::new(vec![b'.'; 9]);
        assert_eq!(s.send_slice(b"xxxyyy"), Ok(6));
        assert_eq!(s.tx_buffer.dequeue_many(3), &b"xxx"[..]);
        assert_eq!(s.tx_buffer.len(), 3);

        // "abcdef" not contiguous in tx buffer
        assert_eq!(s.send_slice(b"abcdef"), Ok(6));
        recv!(
            s,
            Ok(TcpRepr {
                seq_number: LOCAL_SEQ + 1,
                ack_number: Some(REMOTE_SEQ + 1),
                payload: &b"yyyabc"[..],
                ..RECV_TEMPL
            })
        );
        recv!(
            s,
            Ok(TcpRepr {
                seq_number: LOCAL_SEQ + 1 + 6,
                ack_number: Some(REMOTE_SEQ + 1),
                payload: &b"def"[..],
                ..RECV_TEMPL
            })
        );
    }

    // =========================================================================================//
    // Tests for graceful vs ungraceful rx close
    // =========================================================================================//

    #[test]
    fn test_rx_close_fin() {
        let mut s = socket_established();
        send!(
            s,
            TcpRepr {
                control: TcpControl::Fin,
                seq_number: REMOTE_SEQ + 1,
                ack_number: Some(LOCAL_SEQ + 1),
                payload: &b"abc"[..],
                ..SEND_TEMPL
            }
        );
        s.recv(|data| {
            assert_eq!(data, b"abc");
            (3, ())
        })
        .unwrap();
        assert_eq!(s.recv(|_| (0, ())), Err(Error::Finished));
    }

    #[test]
    fn test_rx_close_fin_in_fin_wait_1() {
        let mut s = socket_fin_wait_1();
        send!(
            s,
            TcpRepr {
                control: TcpControl::Fin,
                seq_number: REMOTE_SEQ + 1,
                ack_number: Some(LOCAL_SEQ + 1),
                payload: &b"abc"[..],
                ..SEND_TEMPL
            }
        );
        assert_eq!(s.state, State::Closing);
        s.recv(|data| {
            assert_eq!(data, b"abc");
            (3, ())
        })
        .unwrap();
        assert_eq!(s.recv(|_| (0, ())), Err(Error::Finished));
    }

    #[test]
    fn test_rx_close_fin_in_fin_wait_2() {
        let mut s = socket_fin_wait_2();
        send!(
            s,
            TcpRepr {
                control: TcpControl::Fin,
                seq_number: REMOTE_SEQ + 1,
                ack_number: Some(LOCAL_SEQ + 1 + 1),
                payload: &b"abc"[..],
                ..SEND_TEMPL
            }
        );
        assert_eq!(s.state, State::TimeWait);
        s.recv(|data| {
            assert_eq!(data, b"abc");
            (3, ())
        })
        .unwrap();
        assert_eq!(s.recv(|_| (0, ())), Err(Error::Finished));
    }

    #[test]
    fn test_rx_close_fin_with_hole() {
        let mut s = socket_established();
        send!(
            s,
            TcpRepr {
                seq_number: REMOTE_SEQ + 1,
                ack_number: Some(LOCAL_SEQ + 1),
                payload: &b"abc"[..],
                ..SEND_TEMPL
            }
        );
        send!(
            s,
            TcpRepr {
                control: TcpControl::Fin,
                seq_number: REMOTE_SEQ + 1 + 6,
                ack_number: Some(LOCAL_SEQ + 1),
                payload: &b"ghi"[..],
                ..SEND_TEMPL
            },
            Ok(Some(TcpRepr {
                seq_number: LOCAL_SEQ + 1,
                ack_number: Some(REMOTE_SEQ + 1 + 3),
                window_len: 61,
                ..RECV_TEMPL
            }))
        );
        s.recv(|data| {
            assert_eq!(data, b"abc");
            (3, ())
        })
        .unwrap();
        s.recv(|data| {
            assert_eq!(data, b"");
            (0, ())
        })
        .unwrap();
        send!(
            s,
            TcpRepr {
                control: TcpControl::Rst,
                seq_number: REMOTE_SEQ + 1 + 9,
                ack_number: Some(LOCAL_SEQ + 1),
                ..SEND_TEMPL
            }
        );
        // Error must be `Illegal` even if we've received a FIN,
        // because we are missing data.
        assert_eq!(s.recv(|_| (0, ())), Err(Error::Illegal));
    }

    #[test]
    fn test_rx_close_rst() {
        let mut s = socket_established();
        send!(
            s,
            TcpRepr {
                seq_number: REMOTE_SEQ + 1,
                ack_number: Some(LOCAL_SEQ + 1),
                payload: &b"abc"[..],
                ..SEND_TEMPL
            }
        );
        send!(
            s,
            TcpRepr {
                control: TcpControl::Rst,
                seq_number: REMOTE_SEQ + 1 + 3,
                ack_number: Some(LOCAL_SEQ + 1),
                ..SEND_TEMPL
            }
        );
        s.recv(|data| {
            assert_eq!(data, b"abc");
            (3, ())
        })
        .unwrap();
        assert_eq!(s.recv(|_| (0, ())), Err(Error::Illegal));
    }

    #[test]
    fn test_rx_close_rst_with_hole() {
        let mut s = socket_established();
        send!(
            s,
            TcpRepr {
                seq_number: REMOTE_SEQ + 1,
                ack_number: Some(LOCAL_SEQ + 1),
                payload: &b"abc"[..],
                ..SEND_TEMPL
            }
        );
        send!(
            s,
            TcpRepr {
                seq_number: REMOTE_SEQ + 1 + 6,
                ack_number: Some(LOCAL_SEQ + 1),
                payload: &b"ghi"[..],
                ..SEND_TEMPL
            },
            Ok(Some(TcpRepr {
                seq_number: LOCAL_SEQ + 1,
                ack_number: Some(REMOTE_SEQ + 1 + 3),
                window_len: 61,
                ..RECV_TEMPL
            }))
        );
        send!(
            s,
            TcpRepr {
                control: TcpControl::Rst,
                seq_number: REMOTE_SEQ + 1 + 9,
                ack_number: Some(LOCAL_SEQ + 1),
                ..SEND_TEMPL
            }
        );
        s.recv(|data| {
            assert_eq!(data, b"abc");
            (3, ())
        })
        .unwrap();
        assert_eq!(s.recv(|_| (0, ())), Err(Error::Illegal));
    }

    // =========================================================================================//
    // Tests for delayed ACK
    // =========================================================================================//

    #[test]
    fn test_delayed_ack() {
        let mut s = socket_established();
        s.set_ack_delay(Some(ACK_DELAY_DEFAULT));
        send!(
            s,
            TcpRepr {
                seq_number: REMOTE_SEQ + 1,
                ack_number: Some(LOCAL_SEQ + 1),
                payload: &b"abc"[..],
                ..SEND_TEMPL
            }
        );

        // No ACK is immediately sent.
        recv!(s, Err(Error::Exhausted));

        // After 10ms, it is sent.
        recv!(s, time 11, Ok(TcpRepr {
            seq_number: LOCAL_SEQ + 1,
            ack_number: Some(REMOTE_SEQ + 1 + 3),
            window_len: 61,
            ..RECV_TEMPL
        }));
    }

    #[test]
    fn test_delayed_ack_win() {
        let mut s = socket_established();
        s.set_ack_delay(Some(ACK_DELAY_DEFAULT));
        send!(
            s,
            TcpRepr {
                seq_number: REMOTE_SEQ + 1,
                ack_number: Some(LOCAL_SEQ + 1),
                payload: &b"abc"[..],
                ..SEND_TEMPL
            }
        );

        // Reading the data off the buffer should cause a window update.
        s.recv(|data| {
            assert_eq!(data, b"abc");
            (3, ())
        })
        .unwrap();

        // However, no ACK or window update is immediately sent.
        recv!(s, Err(Error::Exhausted));

        // After 10ms, it is sent.
        recv!(s, time 11, Ok(TcpRepr {
            seq_number: LOCAL_SEQ + 1,
            ack_number: Some(REMOTE_SEQ + 1 + 3),
            ..RECV_TEMPL
        }));
    }

    #[test]
    fn test_delayed_ack_reply() {
        let mut s = socket_established();
        s.set_ack_delay(Some(ACK_DELAY_DEFAULT));
        send!(
            s,
            TcpRepr {
                seq_number: REMOTE_SEQ + 1,
                ack_number: Some(LOCAL_SEQ + 1),
                payload: &b"abc"[..],
                ..SEND_TEMPL
            }
        );

        s.recv(|data| {
            assert_eq!(data, b"abc");
            (3, ())
        })
        .unwrap();

        s.send_slice(&b"xyz"[..]).unwrap();

        // Writing data to the socket causes ACK to not be delayed,
        // because it is immediately sent with the data.
        recv!(
            s,
            Ok(TcpRepr {
                seq_number: LOCAL_SEQ + 1,
                ack_number: Some(REMOTE_SEQ + 1 + 3),
                payload: &b"xyz"[..],
                ..RECV_TEMPL
            })
        );
    }

    #[test]
    fn test_delayed_ack_every_second_packet() {
        let mut s = socket_established();
        s.set_ack_delay(Some(ACK_DELAY_DEFAULT));
        send!(
            s,
            TcpRepr {
                seq_number: REMOTE_SEQ + 1,
                ack_number: Some(LOCAL_SEQ + 1),
                payload: &b"abc"[..],
                ..SEND_TEMPL
            }
        );

        // No ACK is immediately sent.
        recv!(s, Err(Error::Exhausted));

        send!(
            s,
            TcpRepr {
                seq_number: REMOTE_SEQ + 1 + 3,
                ack_number: Some(LOCAL_SEQ + 1),
                payload: &b"def"[..],
                ..SEND_TEMPL
            }
        );

        // Every 2nd packet, ACK is sent without delay.
        recv!(
            s,
            Ok(TcpRepr {
                seq_number: LOCAL_SEQ + 1,
                ack_number: Some(REMOTE_SEQ + 1 + 6),
                window_len: 58,
                ..RECV_TEMPL
            })
        );
    }

    // =========================================================================================//
    // Tests for Nagle's Algorithm
    // =========================================================================================//

    #[test]
    fn test_nagle() {
        let mut s = socket_established();
        s.remote_mss = 6;

        s.send_slice(b"abcdef").unwrap();
        recv!(
            s,
            [TcpRepr {
                seq_number: LOCAL_SEQ + 1,
                ack_number: Some(REMOTE_SEQ + 1),
                payload: &b"abcdef"[..],
                ..RECV_TEMPL
            }]
        );

        // If there's data in flight, full segments get sent.
        s.send_slice(b"foobar").unwrap();
        recv!(
            s,
            [TcpRepr {
                seq_number: LOCAL_SEQ + 1 + 6,
                ack_number: Some(REMOTE_SEQ + 1),
                payload: &b"foobar"[..],
                ..RECV_TEMPL
            }]
        );

        s.send_slice(b"aaabbbccc").unwrap();
        // If there's data in flight, not-full segments don't get sent.
        recv!(
            s,
            [TcpRepr {
                seq_number: LOCAL_SEQ + 1 + 6 + 6,
                ack_number: Some(REMOTE_SEQ + 1),
                payload: &b"aaabbb"[..],
                ..RECV_TEMPL
            }]
        );

        // Data gets ACKd, so there's no longer data in flight
        send!(
            s,
            TcpRepr {
                seq_number: REMOTE_SEQ + 1,
                ack_number: Some(LOCAL_SEQ + 1 + 6 + 6 + 6),
                ..SEND_TEMPL
            }
        );

        // Now non-full segment gets sent.
        recv!(
            s,
            [TcpRepr {
                seq_number: LOCAL_SEQ + 1 + 6 + 6 + 6,
                ack_number: Some(REMOTE_SEQ + 1),
                payload: &b"ccc"[..],
                ..RECV_TEMPL
            }]
        );
    }

    // =========================================================================================//
    // Tests for packet filtering.
    // =========================================================================================//

    #[test]
    fn test_doesnt_accept_wrong_port() {
        let mut s = socket_established();
        s.rx_buffer = SocketBuffer::new(vec![0; 6]);
        s.assembler = Assembler::new(s.rx_buffer.capacity());

        let tcp_repr = TcpRepr {
            seq_number: REMOTE_SEQ + 1,
            ack_number: Some(LOCAL_SEQ + 1),
            dst_port: LOCAL_PORT + 1,
            ..SEND_TEMPL
        };
        assert!(!s.accepts(&SEND_IP_TEMPL, &tcp_repr));

        let tcp_repr = TcpRepr {
            seq_number: REMOTE_SEQ + 1,
            ack_number: Some(LOCAL_SEQ + 1),
            src_port: REMOTE_PORT + 1,
            ..SEND_TEMPL
        };
        assert!(!s.accepts(&SEND_IP_TEMPL, &tcp_repr));
    }

    #[test]
    fn test_doesnt_accept_wrong_ip() {
        let s = socket_established();

        let tcp_repr = TcpRepr {
            seq_number: REMOTE_SEQ + 1,
            ack_number: Some(LOCAL_SEQ + 1),
            payload: &b"abcdef"[..],
            ..SEND_TEMPL
        };

        let ip_repr = IpRepr::Unspecified {
            src_addr: MOCK_IP_ADDR_2,
            dst_addr: MOCK_IP_ADDR_1,
            protocol: IpProtocol::Tcp,
            payload_len: tcp_repr.buffer_len(),
            hop_limit: 64,
        };
        assert!(s.accepts(&ip_repr, &tcp_repr));

        let ip_repr_wrong_src = IpRepr::Unspecified {
            src_addr: MOCK_IP_ADDR_3,
            dst_addr: MOCK_IP_ADDR_1,
            protocol: IpProtocol::Tcp,
            payload_len: tcp_repr.buffer_len(),
            hop_limit: 64,
        };
        assert!(!s.accepts(&ip_repr_wrong_src, &tcp_repr));

        let ip_repr_wrong_dst = IpRepr::Unspecified {
            src_addr: MOCK_IP_ADDR_2,
            dst_addr: MOCK_IP_ADDR_3,
            protocol: IpProtocol::Tcp,
            payload_len: tcp_repr.buffer_len(),
            hop_limit: 64,
        };
        assert!(!s.accepts(&ip_repr_wrong_dst, &tcp_repr));
    }

    // =========================================================================================//
    // Timer tests
    // =========================================================================================//

    #[test]
    fn test_timer_retransmit() {
        const RTO: Duration = Duration::from_millis(100);
        let mut r = Timer::default();
        assert_eq!(r.should_retransmit(Instant::from_secs(1)), None);
        r.set_for_retransmit(Instant::from_millis(1000), RTO);
        assert_eq!(r.should_retransmit(Instant::from_millis(1000)), None);
        assert_eq!(r.should_retransmit(Instant::from_millis(1050)), None);
        assert_eq!(
            r.should_retransmit(Instant::from_millis(1101)),
            Some(Duration::from_millis(101))
        );
        r.set_for_retransmit(Instant::from_millis(1101), RTO);
        assert_eq!(r.should_retransmit(Instant::from_millis(1101)), None);
        assert_eq!(r.should_retransmit(Instant::from_millis(1150)), None);
        assert_eq!(r.should_retransmit(Instant::from_millis(1200)), None);
        assert_eq!(
            r.should_retransmit(Instant::from_millis(1301)),
            Some(Duration::from_millis(300))
        );
        r.set_for_idle(Instant::from_millis(1301), None);
        assert_eq!(r.should_retransmit(Instant::from_millis(1350)), None);
    }

    #[test]
    fn test_rtt_estimator() {
        #[cfg(feature = "log")]
        init_logger();

        let mut r = RttEstimator::default();

        let rtos = &[
            751, 766, 755, 731, 697, 656, 613, 567, 523, 484, 445, 411, 378, 350, 322, 299, 280,
            261, 243, 229, 215, 206, 197, 188,
        ];

        for &rto in rtos {
            r.sample(100);
            assert_eq!(r.retransmission_timeout(), Duration::from_millis(rto));
        }
    }
}<|MERGE_RESOLUTION|>--- conflicted
+++ resolved
@@ -8,10 +8,6 @@
 
 #[cfg(feature = "async")]
 use crate::socket::WakerRegistration;
-<<<<<<< HEAD
-use crate::wire::{IpProtocol, IpRepr, IpAddress, IpEndpoint, TcpSeqNumber, TcpRepr, TcpControl};
-use crate::phy::DeviceCapabilities;
-=======
 use crate::socket::{Context, PollAt, Socket, SocketHandle, SocketMeta};
 use crate::storage::{Assembler, RingBuffer};
 use crate::time::{Duration, Instant};
@@ -19,7 +15,6 @@
     IpAddress, IpEndpoint, IpProtocol, IpRepr, TcpControl, TcpRepr, TcpSeqNumber, TCP_HEADER_LEN,
 };
 use crate::{Error, Result};
->>>>>>> 1134eb28
 
 /// A TCP socket ring buffer.
 pub type SocketBuffer<'a> = RingBuffer<'a, u8>;
@@ -1258,17 +1253,12 @@
         true
     }
 
-<<<<<<< HEAD
-    pub fn process(&mut self, timestamp: Instant, ip_repr: &IpRepr, repr: &TcpRepr) ->
-    Result<Option<(IpRepr, TcpRepr<'static>)>> {
-=======
     pub(crate) fn process(
         &mut self,
         cx: &Context,
         ip_repr: &IpRepr,
         repr: &TcpRepr,
     ) -> Result<Option<(IpRepr, TcpRepr<'static>)>> {
->>>>>>> 1134eb28
         debug_assert!(self.accepts(ip_repr, repr));
 
         // Consider how much the sequence number space differs from the transmit buffer space.
@@ -2033,20 +2023,13 @@
         }
     }
 
-<<<<<<< HEAD
-    pub fn dispatch<F>(&mut self, timestamp: Instant, caps: usize,
-                       emit: F) -> Result<()>
-        where F: FnOnce((IpRepr, TcpRepr)) -> Result<()> {
-        if !self.remote_endpoint.is_specified() { return Err(Error::Exhausted) }
-=======
-    pub(crate) fn dispatch<F>(&mut self, cx: &Context, emit: F) -> Result<()>
+    pub fn dispatch<F>(&mut self, cx: &Context, emit: F) -> Result<()>
     where
         F: FnOnce((IpRepr, TcpRepr)) -> Result<()>,
     {
         if !self.remote_endpoint.is_specified() {
             return Err(Error::Exhausted);
         }
->>>>>>> 1134eb28
 
         if self.remote_last_ts.is_none() {
             // We get here in exactly two cases:
@@ -2234,12 +2217,6 @@
                     .min(cx.caps.ip_mtu() - ip_repr.buffer_len() - TCP_HEADER_LEN);
 
                 let offset = self.remote_last_seq - self.local_seq_no;
-<<<<<<< HEAD
-                let win_limit = self.local_seq_no + self.remote_win_len - self.remote_last_seq;
-                let size = cmp::min(cmp::min(win_limit, self.remote_mss),
-                                    caps - ip_repr.buffer_len() - repr.mss_header_len());
-=======
->>>>>>> 1134eb28
                 repr.payload = self.tx_buffer.get_allocated(offset, size);
 
                 // If we've sent everything we had in the buffer, follow it with the PSH or FIN
@@ -2313,13 +2290,7 @@
 
         if repr.control == TcpControl::Syn {
             // Fill the MSS option. See RFC 6691 for an explanation of this calculation.
-<<<<<<< HEAD
-            let mut max_segment_size = caps;
-            max_segment_size -= ip_repr.buffer_len();
-            max_segment_size -= repr.mss_header_len();
-=======
             let max_segment_size = cx.caps.ip_mtu() - ip_repr.buffer_len() - TCP_HEADER_LEN;
->>>>>>> 1134eb28
             repr.max_seg_size = Some(max_segment_size as u16);
         }
 
@@ -2380,12 +2351,9 @@
 
         Ok(())
     }
+
     #[allow(clippy::if_same_then_else)]
-<<<<<<< HEAD
-    pub fn poll_at(&self) -> PollAt {
-=======
-    pub(crate) fn poll_at(&self, cx: &Context) -> PollAt {
->>>>>>> 1134eb28
+    pub fn poll_at(&self, cx: &Context) -> PollAt {
         // The logic here mirrors the beginning of dispatch() closely.
         if !self.remote_endpoint.is_specified() {
             // No one to talk to, nothing to transmit.
